# Copyright 2025 Google LLC
#
# Licensed under the Apache License, Version 2.0 (the "License");
# you may not use this file except in compliance with the License.
# You may obtain a copy of the License at
#
#    https://www.apache.org/licenses/LICENSE-2.0
#
# Unless required by applicable law or agreed to in writing, software
# distributed under the License is distributed on an "AS IS" BASIS,
# WITHOUT WARRANTIES OR CONDITIONS OF ANY KIND, either express or implied.
# See the License for the specific language governing permissions and
# limitations under the License.

#
# Using Google Cloud Vertex AI to test the code samples.
#

import os

# import model_optimizer_textgen_with_txt
import textgen_async_with_txt
import textgen_chat_stream_with_txt
import textgen_chat_with_txt
import textgen_config_with_txt
import textgen_sys_instr_with_txt
import textgen_transcript_with_gcs_audio
import textgen_with_gcs_audio
import textgen_with_local_video
import textgen_with_multi_img
import textgen_with_multi_local_img
import textgen_with_mute_video
import textgen_with_pdf
import textgen_with_txt
import textgen_with_txt_img
import textgen_with_txt_stream
import textgen_with_video
import textgen_with_youtube_video
import thinking_textgen_with_txt
import textgen_code_with_pdf


os.environ["GOOGLE_GENAI_USE_VERTEXAI"] = "True"
os.environ["GOOGLE_CLOUD_LOCATION"] = "global"  # "us-central1"
# The project name is included in the CICD pipeline
# os.environ['GOOGLE_CLOUD_PROJECT'] = "add-your-project-name"


def test_textgen_with_txt_stream() -> None:
    response = textgen_with_txt_stream.generate_content()
    assert response


def test_textgen_with_txt() -> None:
    response = textgen_with_txt.generate_content()
    assert response


def test_textgen_chat_with_txt() -> None:
    response = textgen_chat_with_txt.generate_content()
    assert response


def test_textgen_chat_with_txt_stream() -> None:
    response = textgen_chat_stream_with_txt.generate_content()
    assert response


def test_textgen_config_with_txt() -> None:
    response = textgen_config_with_txt.generate_content()
    assert response


def test_textgen_sys_instr_with_txt() -> None:
    response = textgen_sys_instr_with_txt.generate_content()
    assert response


def test_textgen_with_pdf() -> None:
    response = textgen_with_pdf.generate_content()
    assert response


def test_textgen_with_txt_img() -> None:
    response = textgen_with_txt_img.generate_content()
    assert response


def test_textgen_with_txt_thinking() -> None:
    response = thinking_textgen_with_txt.generate_content()
    assert response


def test_textgen_with_multi_img() -> None:
    response = textgen_with_multi_img.generate_content()
    assert response


def test_textgen_with_multi_local_img() -> None:
    response = textgen_with_multi_local_img.generate_content(
        "./test_data/latte.jpg",
        "./test_data/scones.jpg",
    )
    assert response


def test_textgen_with_mute_video() -> None:
    response = textgen_with_mute_video.generate_content()
    assert response


def test_textgen_with_gcs_audio() -> None:
    response = textgen_with_gcs_audio.generate_content()
    assert response


def test_textgen_transcript_with_gcs_audio() -> None:
    response = textgen_transcript_with_gcs_audio.generate_content()
    assert response


def test_textgen_with_video() -> None:
    response = textgen_with_video.generate_content()
    assert response


def test_textgen_async_with_txt() -> None:
    response = textgen_async_with_txt.generate_content()
    assert response


def test_textgen_with_local_video() -> None:
    response = textgen_with_local_video.generate_content()
    assert response


def test_textgen_with_youtube_video() -> None:
    response = textgen_with_youtube_video.generate_content()
    assert response


<<<<<<< HEAD
def test_model_optimizer_textgen_with_txt() -> None:
    os.environ["GOOGLE_CLOUD_LOCATION"] = "us-central1"
    response = model_optimizer_textgen_with_txt.generate_content()
    os.environ["GOOGLE_CLOUD_LOCATION"] = "global"  # "us-central1"
    assert response


def test_textgen_code_with_pdf() -> None:
    response = textgen_code_with_pdf.generate_content()
    assert response
=======
# Migrated to Model Optimser Folder
# def test_model_optimizer_textgen_with_txt() -> None:
#     os.environ["GOOGLE_CLOUD_LOCATION"] = "us-central1"
#     response = model_optimizer_textgen_with_txt.generate_content()
#     os.environ["GOOGLE_CLOUD_LOCATION"] = "global"  # "us-central1"
#     assert response
>>>>>>> 26472113
<|MERGE_RESOLUTION|>--- conflicted
+++ resolved
@@ -139,7 +139,6 @@
     assert response
 
 
-<<<<<<< HEAD
 def test_model_optimizer_textgen_with_txt() -> None:
     os.environ["GOOGLE_CLOUD_LOCATION"] = "us-central1"
     response = model_optimizer_textgen_with_txt.generate_content()
@@ -150,11 +149,11 @@
 def test_textgen_code_with_pdf() -> None:
     response = textgen_code_with_pdf.generate_content()
     assert response
-=======
+
+    
 # Migrated to Model Optimser Folder
 # def test_model_optimizer_textgen_with_txt() -> None:
 #     os.environ["GOOGLE_CLOUD_LOCATION"] = "us-central1"
 #     response = model_optimizer_textgen_with_txt.generate_content()
 #     os.environ["GOOGLE_CLOUD_LOCATION"] = "global"  # "us-central1"
-#     assert response
->>>>>>> 26472113
+#     assert response