# Copyright 2025 Google LLC
#
# Licensed under the Apache License, Version 2.0 (the "License");
# you may not use this file except in compliance with the License.
# You may obtain a copy of the License at
#
#    https://www.apache.org/licenses/LICENSE-2.0
#
# Unless required by applicable law or agreed to in writing, software
# distributed under the License is distributed on an "AS IS" BASIS,
# WITHOUT WARRANTIES OR CONDITIONS OF ANY KIND, either express or implied.
# See the License for the specific language governing permissions and
# limitations under the License.


def generate_content() -> str:
    # [START googlegenaisdk_textgen_with_multi_img]
    from google import genai
    from google.genai.types import Part

<<<<<<< HEAD
    client = genai.Client(http_options={'api_version': 'v1'})
=======
    client = genai.Client()

    # Read content from GCS
    gcs_file_img_path = "gs://cloud-samples-data/generative-ai/image/scones.jpg"

    # Read content from a local file
    with open("test_data/latte.jpg", "rb") as f:
        local_file_img_bytes = f.read()

>>>>>>> 8a8b32e9
    response = client.models.generate_content(
        model="gemini-2.0-flash-001",
        contents=[
            "Write an advertising jingle based on the items in both images.",
            Part.from_uri(
                file_uri=gcs_file_img_path,
                mime_type="image/jpeg",
            ),
            Part.from_bytes(
                data=local_file_img_bytes,
                mime_type="image/jpeg",
            ),
        ],
    )
    print(response.text)
    # Example response:
    # Okay, here's an advertising jingle based on the blueberry scones, coffee, and
    #  flowers from the first image, and the cake and latte in the second image:
    # ...
    # [END googlegenaisdk_textgen_with_multi_img]
    return response.text


if __name__ == "__main__":
    generate_content()<|MERGE_RESOLUTION|>--- conflicted
+++ resolved
@@ -18,10 +18,7 @@
     from google import genai
     from google.genai.types import Part
 
-<<<<<<< HEAD
     client = genai.Client(http_options={'api_version': 'v1'})
-=======
-    client = genai.Client()
 
     # Read content from GCS
     gcs_file_img_path = "gs://cloud-samples-data/generative-ai/image/scones.jpg"
@@ -30,25 +27,23 @@
     with open("test_data/latte.jpg", "rb") as f:
         local_file_img_bytes = f.read()
 
->>>>>>> 8a8b32e9
     response = client.models.generate_content(
         model="gemini-2.0-flash-001",
         contents=[
-            "Write an advertising jingle based on the items in both images.",
+            "Generate a list of all the objects contained in both images.",
             Part.from_uri(
-                file_uri=gcs_file_img_path,
-                mime_type="image/jpeg",
+                file_uri="gs://cloud-samples-data/generative-ai/image/scones.jpg",
+                mime_type="image/jpeg"
             ),
-            Part.from_bytes(
-                data=local_file_img_bytes,
-                mime_type="image/jpeg",
-            ),
-        ],
+            Part.from_uri(
+                file_uri="gs://cloud-samples-data/generative-ai/image/latte.jpg",
+                mime_type="image/jpeg"
+            )
+        ]
     )
     print(response.text)
     # Example response:
-    # Okay, here's an advertising jingle based on the blueberry scones, coffee, and
-    #  flowers from the first image, and the cake and latte in the second image:
+    # Okay, here's the list of objects present in both images:
     # ...
     # [END googlegenaisdk_textgen_with_multi_img]
     return response.text
