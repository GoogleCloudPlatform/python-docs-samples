--- conflicted
+++ resolved
@@ -28,11 +28,7 @@
     job = client.batches.create(
         # To use a tuned model, set the model param to your tuned model using the following format:
         # model="projects/{PROJECT_ID}/locations/{LOCATION}/models/{MODEL_ID}
-<<<<<<< HEAD
-        model="gemini-2.5-flash",
-=======
-        model="gemini-2.5-flash-001",
->>>>>>> 6e062880
+        model="gemini-2.0-flash-001",
         src="bq://storage-samples.generative_ai.batch_requests_for_multimodal_input",
         config=CreateBatchJobConfig(dest=output_uri),
     )
