--- conflicted
+++ resolved
@@ -86,15 +86,6 @@
 
 
 def test_img_customization_canny_edge(output_gcs_uri: str) -> None:
-<<<<<<< HEAD
-    response = imggen_canny_ctrl_type_with_txt_img.canny_edge_customization(output_gcs_uri=output_gcs_uri)
-    assert response
-
-
-def test_img_generation(output_gcs_uri: str) -> None:
-    response = imggen_with_txt.generate_images(output_gcs_uri=output_gcs_uri)
-    assert response
-=======
     response = imggen_canny_ctrl_type_with_txt_img.canny_edge_customization(
         output_gcs_uri=output_gcs_uri
     )
@@ -123,5 +114,4 @@
             os.remove(img_name)
     fname = "paella-recipe.md"
     if os.path.isfile(fname):
-        os.remove(fname)
->>>>>>> eb074de7
+        os.remove(fname)