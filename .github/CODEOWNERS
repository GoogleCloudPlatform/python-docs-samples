--- conflicted
+++ resolved
@@ -15,7 +15,6 @@
 /.kokoro/                              @GoogleCloudPlatform/python-samples-owners @yoshi-approver
 /*                                     @GoogleCloudPlatform/python-samples-owners @yoshi-approver
 
-<<<<<<< HEAD
 /appengine/**/*                        @GoogleCloudPlatform/torus-dpe  @GoogleCloudPlatform/python-samples-reviewers @yoshi-approver
 /appengine/standard/django/**/*        @glasnt @GoogleCloudPlatform/torus-dpe  @GoogleCloudPlatform/python-samples-reviewers  @yoshi-approver
 /appengine/flexible/django_cloudsql/**/*     @glasnt @GoogleCloudPlatform/torus-dpe  @GoogleCloudPlatform/python-samples-reviewers @yoshi-approver
@@ -76,11 +75,12 @@
 /optimization/**/*                     @GoogleCloudPlatform/dee-data-ai @GoogleCloudPlatform/python-samples-reviewers @yoshi-approver
 /opencensus/**/*                       @GoogleCloudPlatform/python-samples-reviewers @yoshi-approver
 /people-and-planet-ai/**/*             @davidcavazos @GoogleCloudPlatform/python-samples-reviewers @yoshi-approver
+/privateca/**/*                        @GoogleCloudPlatform/dee-infra @GoogleCloudPlatform/python-samples-reviewers @yoshi-approver
 /profiler/**/*                         @GoogleCloudPlatform/python-samples-reviewers @yoshi-approver
 /pubsub/**/*                           @anguillanneuf @hongalex @GoogleCloudPlatform/python-samples-reviewers @yoshi-approver
 /pubsublite/**/*                       @anguillanneuf @hongalex @GoogleCloudPlatform/python-samples-reviewers @yoshi-approver
 /recaptcha_enterprise/**/*             @GoogleCloudPlatform/dee-infra @GoogleCloudPlatform/python-samples-reviewers @yoshi-approver
-/retail/**/*                           @GoogleCloudPlatform/cloud-retail-team @GoogleCloudPlatform/python-samples-reviewers @yoshi-approver
+/recaptcha_enterprise/demosite/*       @Sita04 @GoogleCloudPlatform/dee-infra @GoogleCloudPlatform/recaptcha-customer-obsession-reviewers @GoogleCloudPlatform/python-samples-reviewers @yoshi-approver
 /run/**/*                              @GoogleCloudPlatform/torus-dpe  @GoogleCloudPlatform/python-samples-reviewers @yoshi-approver
 /run/django/**/*                       @glasnt @GoogleCloudPlatform/torus-dpe  @GoogleCloudPlatform/python-samples-reviewers @yoshi-approver
 /secretmanager/**/*                    @GoogleCloudPlatform/torus-dpe @GoogleCloudPlatform/python-samples-reviewers @yoshi-approver
@@ -94,89 +94,7 @@
 /talent/**/*                           @GoogleCloudPlatform/python-samples-reviewers @yoshi-approver
 /vision/**/*                           @GoogleCloudPlatform/python-samples-reviewers @yoshi-approver
 /workflows/**/*                        @GoogleCloudPlatform/python-samples-reviewers @yoshi-approver
-/privateca/**/*                        @GoogleCloudPlatform/dee-infra @GoogleCloudPlatform/python-samples-reviewers @yoshi-approver
-=======
-/appengine/**/*                        @GoogleCloudPlatform/torus-dpe  @GoogleCloudPlatform/python-samples-reviewers
-/appengine/standard/django/**/*        @glasnt @GoogleCloudPlatform/torus-dpe  @GoogleCloudPlatform/python-samples-reviewers
-/appengine/flexible/django_cloudsql/**/*     @glasnt @GoogleCloudPlatform/torus-dpe  @GoogleCloudPlatform/python-samples-reviewers
-/appengine/standard_python3/spanner/*        @GoogleCloudPlatform/api-spanner-python @GoogleCloudPlatform/python-samples-reviewers
-/asset/**/*                            @GoogleCloudPlatform/python-samples-reviewers
-/auth/**/*                             @arithmetic1728 @GoogleCloudPlatform/python-samples-reviewers
-/automl/**/*                           @GoogleCloudPlatform/ml-apis @GoogleCloudPlatform/python-samples-reviewers
-/batch/**/*                            @m-strzelczyk @GoogleCloudPlatform/dee-infra @GoogleCloudPlatform/python-samples-reviewers
-/bigquery/**/*                         @chalmerlowe @GoogleCloudPlatform/python-samples-reviewers
-/bigquery/remote_function/**/*         @autoerr @GoogleCloudPlatform/python-samples-reviewers
-/billing/**/*                          @GoogleCloudPlatform/billing-samples-maintainers @GoogleCloudPlatform/python-samples-reviewers
-/blog/**/*                             @GoogleCloudPlatform/python-samples-reviewers
-/cdn/**/*                              @mpwarres @GoogleCloudPlatform/python-samples-reviewers
-/cloudbuild/**/*                       @GoogleCloudPlatform/torus-dpe @GoogleCloudPlatform/python-samples-reviewers
-/cloud-sql/**/*                        @GoogleCloudPlatform/infra-db-dpes @GoogleCloudPlatform/python-samples-reviewers
-/cloud_tasks/**/*                      @GoogleCloudPlatform/infra-db-dpes @GoogleCloudPlatform/python-samples-reviewers
-/codelabs/**/*                         @GoogleCloudPlatform/python-samples-reviewers
-/composer/**/*                         @leahecole @rachael-ds @GoogleCloudPlatform/cloud-dpes-composer @GoogleCloudPlatform/python-samples-reviewers
-/compute/**/*                          @m-strzelczyk @GoogleCloudPlatform/dee-infra @GoogleCloudPlatform/python-samples-reviewers
-/container/**/*                        @GoogleCloudPlatform/dee-platform-ops @GoogleCloudPlatform/python-samples-reviewers
-/containeranalysis/**/*                @GoogleCloudPlatform/torus-dpe @GoogleCloudPlatform/python-samples-reviewers
-/contentwarehouse/**/*                 @GoogleCloudPlatform/dee-data-ai  @GoogleCloudPlatform/python-samples-reviewers
-/data-science-onramp/                  @leahecole @bradmiro @GoogleCloudPlatform/python-samples-reviewers
-/datacatalog/**/*                      @GoogleCloudPlatform/python-samples-reviewers
-/dataflow/**/*                         @davidcavazos @GoogleCloudPlatform/python-samples-reviewers
-/datalabeling/**/*                     @GoogleCloudPlatform/python-samples-reviewers @ivanmkc
-/dataproc/**/*                         @GoogleCloudPlatform/python-samples-reviewers
-/datastore/**/*                        @GoogleCloudPlatform/cloud-native-db-dpes @GoogleCloudPlatform/python-samples-reviewers
-/dialogflow/**/*                       @GoogleCloudPlatform/dee-data-ai @GoogleCloudPlatform/python-samples-reviewers
-/dialogflow-cx/**/*                    @GoogleCloudPlatform/dee-data-ai @GoogleCloudPlatform/python-samples-reviewers
-/dns/**/*                              @GoogleCloudPlatform/python-samples-reviewers
-/documentai/**/*                       @GoogleCloudPlatform/dee-data-ai  @GoogleCloudPlatform/python-samples-reviewers
-/endpoints/**/*                        @GoogleCloudPlatform/python-samples-reviewers
-/enterpriseknowledgegraph/**/*         @GoogleCloudPlatform/dee-data-ai @GoogleCloudPlatform/python-samples-reviewers
-/eventarc/**/*                         @GoogleCloudPlatform/torus-dpe  @GoogleCloudPlatform/python-samples-reviewers
-/error_reporting/**/*                  @GoogleCloudPlatform/python-samples-reviewers
-/firestore/**/*                        @GoogleCloudPlatform/cloud-native-db-dpes @GoogleCloudPlatform/python-samples-reviewers
-/functions/**/*                        @GoogleCloudPlatform/torus-dpe  @GoogleCloudPlatform/python-samples-reviewers
-/functions/spanner/*                   @GoogleCloudPlatform/api-spanner-python @GoogleCloudPlatform/python-samples-reviewers
-/healthcare/**/*                       @noerog @GoogleCloudPlatform/python-samples-reviewers
-/iam/api-client/**/*                   @GoogleCloudPlatform/python-samples-reviewers
-/iam/cloud-client/**/*                 @GoogleCloudPlatform/dee-infra @GoogleCloudPlatform/python-samples-reviewers
-/iap/**/*                              @GoogleCloudPlatform/python-samples-reviewers
-/iot/**/*                              @gcseh @GoogleCloudPlatform/api-iot @GoogleCloudPlatform/python-samples-reviewers
-/jobs/**/*                             @GoogleCloudPlatform/python-samples-reviewers
-/kms/**/**                             @GoogleCloudPlatform/dee-infra @GoogleCloudPlatform/python-samples-reviewers
-/kubernetes_engine/**/*                @GoogleCloudPlatform/python-samples-reviewers
-/kubernetes_engine/django_tutorial/**/*    @glasnt @GoogleCloudPlatform/python-samples-reviewers
-/language/**/*                         @GoogleCloudPlatform/dee-data-ai @GoogleCloudPlatform/python-samples-reviewers
-/logging/**/*                          @GoogleCloudPlatform/dee-observability @GoogleCloudPlatform/python-samples-reviewers
-/media_cdn/**/*                        @justin-mp @msampathkumar @GoogleCloudPlatform/python-samples-reviewers
-/memorystore/**/*                      @GoogleCloudPlatform/python-samples-reviewers
-/ml_engine/**/*                        @ivanmkc @GoogleCloudPlatform/python-samples-reviewers
-/monitoring/**/*                       @GoogleCloudPlatform/dee-observability @GoogleCloudPlatform/python-samples-reviewers
-/monitoring/opencensus                 @yuriatgoogle @GoogleCloudPlatform/dee-observability @GoogleCloudPlatform/python-samples-reviewers
-/monitoring/prometheus                 @yuriatgoogle @GoogleCloudPlatform/dee-observability @GoogleCloudPlatform/python-samples-reviewers
-/notebooks/**/*                        @alixhami @GoogleCloudPlatform/python-samples-reviewers
-/optimization/**/*                     @GoogleCloudPlatform/dee-data-ai @GoogleCloudPlatform/python-samples-reviewers
-/opencensus/**/*                       @GoogleCloudPlatform/python-samples-reviewers
-/people-and-planet-ai/**/*             @davidcavazos @GoogleCloudPlatform/python-samples-reviewers
-/profiler/**/*                         @GoogleCloudPlatform/python-samples-reviewers
-/pubsub/**/*                           @anguillanneuf @hongalex @GoogleCloudPlatform/python-samples-reviewers
-/pubsublite/**/*                       @anguillanneuf @hongalex @GoogleCloudPlatform/python-samples-reviewers
-/recaptcha_enterprise/**/*             @GoogleCloudPlatform/dee-infra @GoogleCloudPlatform/python-samples-reviewers
-/recaptcha_enterprise/demosite/*       @Sita04 @GoogleCloudPlatform/dee-infra @GoogleCloudPlatform/recaptcha-customer-obsession-reviewers @GoogleCloudPlatform/python-samples-reviewers
-/retail/**/*                           @GoogleCloudPlatform/cloud-retail-team @GoogleCloudPlatform/python-samples-reviewers
-/run/**/*                              @GoogleCloudPlatform/torus-dpe  @GoogleCloudPlatform/python-samples-reviewers
-/run/django/**/*                       @glasnt @GoogleCloudPlatform/torus-dpe  @GoogleCloudPlatform/python-samples-reviewers
-/secretmanager/**/*                    @GoogleCloudPlatform/torus-dpe @GoogleCloudPlatform/python-samples-reviewers
-/securitycenter/**/*                   @GoogleCloudPlatform/dee-infra @GoogleCloudPlatform/python-samples-reviewers
-/speech/**/*                           @GoogleCloudPlatform/dee-data-ai @GoogleCloudPlatform/python-samples-reviewers
-/storage/**/*                          @GoogleCloudPlatform/cloud-storage-dpes @GoogleCloudPlatform/python-samples-reviewers
-/storagetransfer/**/*                  @GoogleCloudPlatform/cloud-storage-dpes @GoogleCloudPlatform/python-samples-reviewers
-/texttospeech/**/*                     @GoogleCloudPlatform/dee-data-ai @GoogleCloudPlatform/python-samples-reviewers
-/trace/**/*                            @ymotongpoo @GoogleCloudPlatform/dee-observability @GoogleCloudPlatform/python-samples-reviewers
-/translate/**/*                        @nicain @GoogleCloudPlatform/python-samples-reviewers
-/talent/**/*                           @GoogleCloudPlatform/python-samples-reviewers
-/vision/**/*                           @GoogleCloudPlatform/python-samples-reviewers
-/workflows/**/*                        @GoogleCloudPlatform/python-samples-reviewers
-/privateca/**/*                        @GoogleCloudPlatform/dee-infra @GoogleCloudPlatform/python-samples-reviewers
->>>>>>> c99c9c0d
 
 # Self-service
-/dlp/**/*                              @GoogleCloudPlatform/googleapis-dlp @GoogleCloudPlatform/python-samples-reviewers @yoshi-approver+/dlp/**/*                              @GoogleCloudPlatform/googleapis-dlp @GoogleCloudPlatform/python-samples-reviewers @yoshi-approver
+/retail/**/*                           @GoogleCloudPlatform/cloud-retail-team @GoogleCloudPlatform/python-samples-reviewers @yoshi-approver