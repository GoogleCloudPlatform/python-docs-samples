# Code owners file.
# This file controls who is tagged for review for any given pull request.
#
# For syntax help see:
# https://help.github.com/en/github/creating-cloning-and-archiving-repositories/about-code-owners#codeowners-syntax


# Prefer GitHub teams over individuals to make it easier to find a suitable owner
# when someone is OOO or leaves the team.

# python-samples-owners is in charge of infrastructure (Kokoro, noxfiles, etc.) in this repository
# python-samples-reviewers reviews Python sample code for adherence to sample guidelines
*                                      @GoogleCloudPlatform/python-samples-owners @GoogleCloudPlatform/python-samples-reviewers
/.github/                              @GoogleCloudPlatform/python-samples-owners
/.kokoro/                              @GoogleCloudPlatform/python-samples-owners
/*                                     @GoogleCloudPlatform/python-samples-owners

/appengine/**/*                        @GoogleCloudPlatform/aap-dpes  @GoogleCloudPlatform/python-samples-reviewers
/appengine/standard/django/**/*        @glasnt @GoogleCloudPlatform/aap-dpes  @GoogleCloudPlatform/python-samples-reviewers
/appengine/flexible/django_cloudsql/**/*     @glasnt @GoogleCloudPlatform/aap-dpes  @GoogleCloudPlatform/python-samples-reviewers
/appengine/standard_python3/spanner/*        @GoogleCloudPlatform/api-spanner-python @GoogleCloudPlatform/python-samples-reviewers
/asset/**/*                            @GoogleCloudPlatform/python-samples-reviewers
/auth/**/*                             @arithmetic1728 @GoogleCloudPlatform/python-samples-reviewers
/automl/**/*                           @GoogleCloudPlatform/ml-apis @GoogleCloudPlatform/python-samples-reviewers
/batch/**/*                            @m-strzelczyk @GoogleCloudPlatform/dee-infra @GoogleCloudPlatform/python-samples-reviewers
/bigquery/**/*                         @chalmerlowe @GoogleCloudPlatform/python-samples-reviewers
/bigquery/remote_function/**/*         @autoerr @GoogleCloudPlatform/python-samples-reviewers
/billing/**/*                          @GoogleCloudPlatform/billing-samples-maintainers @GoogleCloudPlatform/python-samples-reviewers
/blog/**/*                             @GoogleCloudPlatform/python-samples-reviewers
/cdn/**/*                              @mpwarres @GoogleCloudPlatform/python-samples-reviewers
/cloud-sql/**/*                        @GoogleCloudPlatform/infra-db-dpes @GoogleCloudPlatform/python-samples-reviewers
/cloud_tasks/**/*                      @GoogleCloudPlatform/infra-db-dpes @GoogleCloudPlatform/python-samples-reviewers
/cloudbuild/**/*                       @GoogleCloudPlatform/torus-dpe @GoogleCloudPlatform/python-samples-reviewers
/codelabs/**/*                         @GoogleCloudPlatform/python-samples-reviewers
/composer/**/*                         @leahecole @rachael-ds @GoogleCloudPlatform/cloud-dpes-composer @GoogleCloudPlatform/python-samples-reviewers
/compute/**/*                          @m-strzelczyk @GoogleCloudPlatform/dee-infra @GoogleCloudPlatform/python-samples-reviewers
/container/**/*                        @GoogleCloudPlatform/dee-platform-ops @GoogleCloudPlatform/python-samples-reviewers
/containeranalysis/**/*                @GoogleCloudPlatform/aap-dpes @GoogleCloudPlatform/python-samples-reviewers
/contentwarehouse/**/*                 @GoogleCloudPlatform/dee-data-ai  @GoogleCloudPlatform/python-samples-reviewers
/data-science-onramp/                  @leahecole @bradmiro @GoogleCloudPlatform/python-samples-reviewers
/datacatalog/**/*                      @GoogleCloudPlatform/python-samples-reviewers
/datacatalog/**/*                      @GoogleCloudPlatform/python-samples-reviewers
/dataflow/**/*                         @davidcavazos @GoogleCloudPlatform/python-samples-reviewers
/datalabeling/**/*                     @GoogleCloudPlatform/python-samples-reviewers @ivanmkc
/dataproc/**/*                         @GoogleCloudPlatform/python-samples-reviewers
/dataproc/**/**                        @GoogleCloudPlatform/cloud-dpes @GoogleCloudPlatform/python-samples-reviewers
/datastore/**/*                        @GoogleCloudPlatform/cloud-native-db-dpes @GoogleCloudPlatform/python-samples-reviewers
/dns/**/*                              @GoogleCloudPlatform/python-samples-reviewers
/documentai/**/*                       @GoogleCloudPlatform/dee-data-ai  @GoogleCloudPlatform/python-samples-reviewers
/endpoints/**/*                        @GoogleCloudPlatform/python-samples-reviewers
<<<<<<< HEAD
=======
/enterpriseknowledgegraph/**/*         @GoogleCloudPlatform/dee-data-ai @GoogleCloudPlatform/python-samples-reviewers 
/eventarc/**/*                         @GoogleCloudPlatform/aap-dpes  @GoogleCloudPlatform/python-samples-reviewers
>>>>>>> 8823d962
/error_reporting/**/*                  @GoogleCloudPlatform/python-samples-reviewers
/eventarc/**/*                         @GoogleCloudPlatform/aap-dpes  @GoogleCloudPlatform/python-samples-reviewers
/firestore/**/*                        @GoogleCloudPlatform/cloud-native-db-dpes @GoogleCloudPlatform/python-samples-reviewers
/functions/**/*                        @GoogleCloudPlatform/aap-dpes  @GoogleCloudPlatform/python-samples-reviewers
/functions/spanner/*                   @GoogleCloudPlatform/api-spanner-python @GoogleCloudPlatform/python-samples-reviewers
/healthcare/**/*                       @noerog @GoogleCloudPlatform/python-samples-reviewers
/iam/api-client/**/*                   @GoogleCloudPlatform/python-samples-reviewers
/iam/cloud-client/**/*                 @GoogleCloudPlatform/dee-infra @GoogleCloudPlatform/python-samples-reviewers
/iap/**/*                              @GoogleCloudPlatform/python-samples-reviewers
/iot/**/*                              @gcseh @GoogleCloudPlatform/api-iot @GoogleCloudPlatform/python-samples-reviewers
/jobs/**/*                             @GoogleCloudPlatform/python-samples-reviewers
/kms/**/**                             @GoogleCloudPlatform/dee-infra @GoogleCloudPlatform/python-samples-reviewers
/kms/**/**                             @GoogleCloudPlatform/dee-infra @GoogleCloudPlatform/python-samples-reviewers
/kubernetes_engine/**/*                @GoogleCloudPlatform/python-samples-reviewers
/kubernetes_engine/django_tutorial/**/*    @glasnt @GoogleCloudPlatform/python-samples-reviewers
/language/**/*                         @GoogleCloudPlatform/dee-data-ai @GoogleCloudPlatform/python-samples-reviewers
/media_cdn/**/*                        @justin-mp @msampathkumar @GoogleCloudPlatform/python-samples-reviewers
/memorystore/**/*                      @GoogleCloudPlatform/python-samples-reviewers
/ml_engine/**/*                        @ivanmkc @GoogleCloudPlatform/python-samples-reviewers
/monitoring/**/*                       @GoogleCloudPlatform/dee-observability @GoogleCloudPlatform/python-samples-reviewers
/monitoring/opencensus                 @yuriatgoogle @GoogleCloudPlatform/python-samples-reviewers
/monitoring/prometheus                 @yuriatgoogle @GoogleCloudPlatform/python-samples-reviewers
/notebooks/**/*                        @alixhami @GoogleCloudPlatform/python-samples-reviewers
/opencensus/**/*                       @GoogleCloudPlatform/python-samples-reviewers
/optimization/**/*                     @GoogleCloudPlatform/dee-data-ai @GoogleCloudPlatform/python-samples-reviewers
/people-and-planet-ai/**/*             @davidcavazos @GoogleCloudPlatform/python-samples-reviewers
/profiler/**/*                         @GoogleCloudPlatform/python-samples-reviewers
/pubsub/**/*                           @anguillanneuf @hongalex @GoogleCloudPlatform/python-samples-reviewers
/pubsublite/**/*                       @anguillanneuf @hongalex @GoogleCloudPlatform/python-samples-reviewers
<<<<<<< HEAD
/recaptcha_enterprise/**/*             @sita04 @GoogleCloudPlatform/python-samples-reviewers
=======
/retail/**/*                           @GoogleCloudPlatform/cloud-retail-team @GoogleCloudPlatform/python-samples-reviewers
>>>>>>> 8823d962
/run/**/*                              @GoogleCloudPlatform/aap-dpes  @GoogleCloudPlatform/python-samples-reviewers
/run/django/**/*                       @glasnt @GoogleCloudPlatform/aap-dpes  @GoogleCloudPlatform/python-samples-reviewers
/secretmanager/**/*                    @GoogleCloudPlatform/aap-dpes @GoogleCloudPlatform/python-samples-reviewers
/securitycenter/**/*                   @GoogleCloudPlatform/dee-infra @GoogleCloudPlatform/python-samples-reviewers
/storage/**/*                          @GoogleCloudPlatform/cloud-storage-dpes @GoogleCloudPlatform/python-samples-reviewers
/storagetransfer/**/*                  @GoogleCloudPlatform/cloud-storage-dpes @GoogleCloudPlatform/python-samples-reviewers
<<<<<<< HEAD
/talent/**/*                           @GoogleCloudPlatform/python-samples-reviewers
/texttospeech/**/*                     @GoogleCloudPlatform/dee-platform-ops @GoogleCloudPlatform/python-samples-reviewers
=======
/texttospeech/**/*                     @GoogleCloudPlatform/dee-data-ai @GoogleCloudPlatform/python-samples-reviewers
>>>>>>> 8823d962
/trace/**/*                            @ymotongpoo @GoogleCloudPlatform/python-samples-reviewers
/translate/**/*                        @nicain @GoogleCloudPlatform/python-samples-reviewers
/vision/**/*                           @GoogleCloudPlatform/python-samples-reviewers
/workflows/**/*                        @GoogleCloudPlatform/python-samples-reviewers
/privateca/**/*                        @GoogleCloudPlatform/dee-infra @GoogleCloudPlatform/python-samples-reviewers<|MERGE_RESOLUTION|>--- conflicted
+++ resolved
@@ -48,11 +48,8 @@
 /dns/**/*                              @GoogleCloudPlatform/python-samples-reviewers
 /documentai/**/*                       @GoogleCloudPlatform/dee-data-ai  @GoogleCloudPlatform/python-samples-reviewers
 /endpoints/**/*                        @GoogleCloudPlatform/python-samples-reviewers
-<<<<<<< HEAD
-=======
 /enterpriseknowledgegraph/**/*         @GoogleCloudPlatform/dee-data-ai @GoogleCloudPlatform/python-samples-reviewers 
 /eventarc/**/*                         @GoogleCloudPlatform/aap-dpes  @GoogleCloudPlatform/python-samples-reviewers
->>>>>>> 8823d962
 /error_reporting/**/*                  @GoogleCloudPlatform/python-samples-reviewers
 /eventarc/**/*                         @GoogleCloudPlatform/aap-dpes  @GoogleCloudPlatform/python-samples-reviewers
 /firestore/**/*                        @GoogleCloudPlatform/cloud-native-db-dpes @GoogleCloudPlatform/python-samples-reviewers
@@ -82,23 +79,16 @@
 /profiler/**/*                         @GoogleCloudPlatform/python-samples-reviewers
 /pubsub/**/*                           @anguillanneuf @hongalex @GoogleCloudPlatform/python-samples-reviewers
 /pubsublite/**/*                       @anguillanneuf @hongalex @GoogleCloudPlatform/python-samples-reviewers
-<<<<<<< HEAD
 /recaptcha_enterprise/**/*             @sita04 @GoogleCloudPlatform/python-samples-reviewers
-=======
 /retail/**/*                           @GoogleCloudPlatform/cloud-retail-team @GoogleCloudPlatform/python-samples-reviewers
->>>>>>> 8823d962
 /run/**/*                              @GoogleCloudPlatform/aap-dpes  @GoogleCloudPlatform/python-samples-reviewers
 /run/django/**/*                       @glasnt @GoogleCloudPlatform/aap-dpes  @GoogleCloudPlatform/python-samples-reviewers
 /secretmanager/**/*                    @GoogleCloudPlatform/aap-dpes @GoogleCloudPlatform/python-samples-reviewers
 /securitycenter/**/*                   @GoogleCloudPlatform/dee-infra @GoogleCloudPlatform/python-samples-reviewers
 /storage/**/*                          @GoogleCloudPlatform/cloud-storage-dpes @GoogleCloudPlatform/python-samples-reviewers
 /storagetransfer/**/*                  @GoogleCloudPlatform/cloud-storage-dpes @GoogleCloudPlatform/python-samples-reviewers
-<<<<<<< HEAD
 /talent/**/*                           @GoogleCloudPlatform/python-samples-reviewers
-/texttospeech/**/*                     @GoogleCloudPlatform/dee-platform-ops @GoogleCloudPlatform/python-samples-reviewers
-=======
 /texttospeech/**/*                     @GoogleCloudPlatform/dee-data-ai @GoogleCloudPlatform/python-samples-reviewers
->>>>>>> 8823d962
 /trace/**/*                            @ymotongpoo @GoogleCloudPlatform/python-samples-reviewers
 /translate/**/*                        @nicain @GoogleCloudPlatform/python-samples-reviewers
 /vision/**/*                           @GoogleCloudPlatform/python-samples-reviewers
