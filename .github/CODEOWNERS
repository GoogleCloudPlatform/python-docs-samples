--- conflicted
+++ resolved
@@ -78,12 +78,8 @@
 /translate/**/*                        @nicain @GoogleCloudPlatform/python-samples-reviewers
 /talent/**/*                           @GoogleCloudPlatform/python-samples-reviewers
 /vision/**/*                           @GoogleCloudPlatform/python-samples-reviewers
-<<<<<<< HEAD
 /workflows/**/*                        @GoogleCloudPlatform/python-samples-reviewers
 /datacatalog/**/*                      @GoogleCloudPlatform/python-samples-reviewers
 /kms/**/**                             @GoogleCloudPlatform/dee-infra @GoogleCloudPlatform/python-samples-reviewers
 /dataproc/**/**                        @GoogleCloudPlatform/cloud-dpes @GoogleCloudPlatform/python-samples-reviewers
 recaptcha_enterprise/**/*              @sita04 @GoogleCloudPlatform/python-samples-reviewers
-=======
-/workflows/**/*                        @GoogleCloudPlatform/python-samples-reviewers
->>>>>>> f860279e
