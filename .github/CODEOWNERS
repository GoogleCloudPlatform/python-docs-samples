# Code owners file.
# This file controls who is tagged for review for any given pull request.
#
# For syntax help see:
# https://help.github.com/en/github/creating-cloning-and-archiving-repositories/about-code-owners#codeowners-syntax


# Prefer GitHub teams over individuals to make it easier to find a suitable owner
# when someone is OOO or leaves the team.

# python-samples-owners is in charge of infrastructure (Kokoro, noxfiles, etc.) in this repository
# python-samples-reviewers reviews Python sample code for adherence to sample guidelines
*                                      @GoogleCloudPlatform/python-samples-owners @GoogleCloudPlatform/python-samples-reviewers
/.github/                              @GoogleCloudPlatform/python-samples-owners
/.kokoro/                              @GoogleCloudPlatform/python-samples-owners
/*                                     @GoogleCloudPlatform/python-samples-owners

/appengine/**/*                        @GoogleCloudPlatform/aap-dpes  @GoogleCloudPlatform/python-samples-reviewers
/appengine/standard/django/**/*        @glasnt @GoogleCloudPlatform/aap-dpes  @GoogleCloudPlatform/python-samples-reviewers
/appengine/flexible/django_cloudsql/**/*     @glasnt @GoogleCloudPlatform/aap-dpes  @GoogleCloudPlatform/python-samples-reviewers
/appengine/standard_python3/spanner/*        @GoogleCloudPlatform/api-spanner-python @GoogleCloudPlatform/python-samples-reviewers
/auth/**/*                             @arithmetic1728 @GoogleCloudPlatform/python-samples-reviewers
/bigquery/**/*                         @chalmerlowe @GoogleCloudPlatform/python-samples-reviewers
/bigquery/remote_function/**/*         @autoerr @GoogleCloudPlatform/python-samples-reviewers
/billing/**/*                          @GoogleCloudPlatform/billing-samples-maintainers @GoogleCloudPlatform/python-samples-reviewers
/blog/**/*                             @GoogleCloudPlatform/python-samples-reviewers
/cdn/**/*                              @mpwarres @GoogleCloudPlatform/python-samples-reviewers
/cloudbuild/**/*                       @GoogleCloudPlatform/torus-dpe @GoogleCloudPlatform/python-samples-reviewers
/cloud-sql/**/*                        @GoogleCloudPlatform/infra-db-dpes @GoogleCloudPlatform/python-samples-reviewers
/codelabs/**/*                         @GoogleCloudPlatform/python-samples-reviewers
/composer/**/*                         @leahecole @rachael-ds @rafalbiegacz @GoogleCloudPlatform/python-samples-reviewers
/compute/**/*                          @m-strzelczyk @GoogleCloudPlatform/python-samples-reviewers
/container/**/*                        @GoogleCloudPlatform/dee-platform-ops @GoogleCloudPlatform/python-samples-reviewers
/data-science-onramp/                  @leahecole @bradmiro @GoogleCloudPlatform/python-samples-reviewers
/dataflow/**/*                         @davidcavazos @GoogleCloudPlatform/python-samples-reviewers
/datalabeling/**/*                     @GoogleCloudPlatform/python-samples-reviewers @ivanmkc
/datastore/**/*                        @GoogleCloudPlatform/cloud-native-db-dpes @GoogleCloudPlatform/python-samples-reviewers
/dns/**/*                              @GoogleCloudPlatform/python-samples-reviewers
/endpoints/**/*                        @GoogleCloudPlatform/python-samples-reviewers
/eventarc/**/*                         @GoogleCloudPlatform/aap-dpes  @GoogleCloudPlatform/python-samples-reviewers
/firestore/**/*                        @GoogleCloudPlatform/cloud-native-db-dpes @GoogleCloudPlatform/python-samples-reviewers
/functions/**/*                        @GoogleCloudPlatform/aap-dpes  @GoogleCloudPlatform/python-samples-reviewers
/functions/spanner/*                   @GoogleCloudPlatform/api-spanner-python @GoogleCloudPlatform/python-samples-reviewers
/healthcare/**/*                       @noerog @GoogleCloudPlatform/python-samples-reviewers
/iam/**/*                              @GoogleCloudPlatform/python-samples-reviewers
/iap/**/*                              @GoogleCloudPlatform/python-samples-reviewers
/iot/**/*                              @gcseh @GoogleCloudPlatform/api-iot @GoogleCloudPlatform/python-samples-reviewers
/jobs/**/*                             @GoogleCloudPlatform/python-samples-reviewers
/kubernetes_engine/**/*                @GoogleCloudPlatform/python-samples-reviewers
/kubernetes_engine/django_tutorial/**/*    @glasnt @GoogleCloudPlatform/python-samples-reviewers
/media_cdn/**/*                        @justin-mp @msampathkumar @GoogleCloudPlatform/python-samples-reviewers
/memorystore/**/*                      @GoogleCloudPlatform/python-samples-reviewers
/ml_engine/**/*                        @ivanmkc @GoogleCloudPlatform/python-samples-reviewers
/monitoring/**/*                       @GoogleCloudPlatform/dee-observability @GoogleCloudPlatform/python-samples-reviewers
/monitoring/opencensus                 @yuriatgoogle @GoogleCloudPlatform/python-samples-reviewers
/monitoring/prometheus                 @yuriatgoogle @GoogleCloudPlatform/python-samples-reviewers
/notebooks/**/*                        @alixhami @GoogleCloudPlatform/python-samples-reviewers
/optimization/**/*                     @GoogleCloudPlatform/dee-data-ai @GoogleCloudPlatform/python-samples-reviewers
/opencensus/**/*                       @GoogleCloudPlatform/python-samples-reviewers
/people-and-planet-ai/**/*             @davidcavazos @GoogleCloudPlatform/python-samples-reviewers
/profiler/**/*                         @GoogleCloudPlatform/python-samples-reviewers
/pubsub/**/*                           @anguillanneuf @hongalex @GoogleCloudPlatform/python-samples-reviewers
/pubsublite/**/*                       @anguillanneuf @hongalex @GoogleCloudPlatform/python-samples-reviewers
/run/**/*                              @GoogleCloudPlatform/aap-dpes  @GoogleCloudPlatform/python-samples-reviewers
/run/django/**/*                       @glasnt @GoogleCloudPlatform/aap-dpes  @GoogleCloudPlatform/python-samples-reviewers
/secretmanager/**/*                    @GoogleCloudPlatform/aap-dpes @GoogleCloudPlatform/python-samples-reviewers
/storage/**/*                          @GoogleCloudPlatform/cloud-storage-dpes @GoogleCloudPlatform/python-samples-reviewers
/storagetransfer/**/*                  @GoogleCloudPlatform/cloud-storage-dpes @GoogleCloudPlatform/python-samples-reviewers
/trace/**/*                            @ymotongpoo @GoogleCloudPlatform/python-samples-reviewers
/translate/**/*                        @nicain @GoogleCloudPlatform/python-samples-reviewers
<<<<<<< HEAD
/talent/**/*                           @GoogleCloudPlatform/python-samples-reviewers
/workflows/**/*                        @GoogleCloudPlatform/python-samples-reviewers
=======
/workflows/**/*                        @GoogleCloudPlatform/python-samples-reviewers
/kms/**/**                             @GoogleCloudPlatform/dee-infra @GoogleCloudPlatform/python-samples-reviewers
>>>>>>> 88cf2fe9
<|MERGE_RESOLUTION|>--- conflicted
+++ resolved
@@ -68,10 +68,6 @@
 /storagetransfer/**/*                  @GoogleCloudPlatform/cloud-storage-dpes @GoogleCloudPlatform/python-samples-reviewers
 /trace/**/*                            @ymotongpoo @GoogleCloudPlatform/python-samples-reviewers
 /translate/**/*                        @nicain @GoogleCloudPlatform/python-samples-reviewers
-<<<<<<< HEAD
 /talent/**/*                           @GoogleCloudPlatform/python-samples-reviewers
 /workflows/**/*                        @GoogleCloudPlatform/python-samples-reviewers
-=======
-/workflows/**/*                        @GoogleCloudPlatform/python-samples-reviewers
-/kms/**/**                             @GoogleCloudPlatform/dee-infra @GoogleCloudPlatform/python-samples-reviewers
->>>>>>> 88cf2fe9
+/kms/**/**                             @GoogleCloudPlatform/dee-infra @GoogleCloudPlatform/python-samples-reviewers