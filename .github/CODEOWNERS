# Code owners file.
# This file controls who is tagged for review for any given pull request.
#
# For syntax help see:
# https://help.github.com/en/github/creating-cloning-and-archiving-repositories/about-code-owners#codeowners-syntax


# The python-samples-owners team is the default owner for anything not
# explicitly taken by someone else.
*                               @GoogleCloudPlatform/python-samples-owners

/appengine/**/*.py                     @engelke @GoogleCloudPlatform/python-samples-owners
/auth/**/*.py                            @busunkim96 @GoogleCloudPlatform/python-samples-owners
/automl/**/*.py                        @telpirion @sirtorry @GoogleCloudPlatform/python-samples-owners
/billing/**/*.py                       @GoogleCloudPlatform/billing-samples-maintainers @GoogleCloudPlatform/python-samples-owners
/bigquery/**/*.py                      @shollyman @GoogleCloudPlatform/python-samples-owners
/bigquery_storage/**/*.py              @shollyman @GoogleCloudPlatform/python-samples-owners
/bigtable/**/*.py                      @GoogleCloudPlatform/bigtable-dpe @GoogleCloudPlatform/python-samples-owners
/blog/**/*.py                          @GoogleCloudPlatform/python-samples-owners
/cdn/**/*.py                           @mpwarres @elithrar @GoogleCloudPlatform/python-samples-owners
/cloud-sql/**/*.py                     @GoogleCloudPlatform/cloud-sql-dpes @GoogleCloudPlatform/python-samples-owners
/codelabs/**/*.py                      @GoogleCloudPlatform/python-samples-owners
/composer/**/*.py                      @leahecole @GoogleCloudPlatform/python-samples-owners
/compute/**/*.py                       @GoogleCloudPlatform/python-samples-owners
/container_registry/**/*.py            @donmccasland @dinagraves @kelsk @GoogleCloudPlatform/python-samples-owners
/data-science-onramp/                  @coleleah @bradmiro @GoogleCloudPlatform/python-samples-owners
/datacatalog/**/*.py                   @shollyman @GoogleCloudPlatform/python-samples-owners
/dataflow/**/*.py                      @davidcavazos @GoogleCloudPlatform/python-samples-owners
/datalabeling/**/*.py                  @sgreenberg @GoogleCloudPlatform/python-samples-owners
/dataproc/**/*.py                      @bradmiro @GoogleCloudPlatform/python-samples-owners
/datastore/**/*.py                     @GoogleCloudPlatform/firestore-dpe @GoogleCloudPlatform/python-samples-owners
/dialogflow/**/*.py                    @telpirion @sirtorry @GoogleCloudPlatform/python-samples-owners
/dlp/**/*.py                           @GoogleCloudPlatform/python-samples-owners
/dns/**/*.py                           @michaelawyu @GoogleCloudPlatform/python-samples-owners
/endpoints/**/*.py                     @GoogleCloudPlatform/python-samples-owners
/error_reporting/**/*.py               @GoogleCloudPlatform/observability-devx @GoogleCloudPlatform/python-samples-owners
/eventarc/**/*.py                      @averikitsch @grant @GoogleCloudPlatform/python-samples-owners
/firestore/**/*.py                     @GoogleCloudPlatform/firestore-dpe @GoogleCloudPlatform/python-samples-owners
/functions/**/*.py                     @ace-n @grant @GoogleCloudPlatform/python-samples-owners
/healthcare/**/*.py                    @noerog @GoogleCloudPlatform/python-samples-owners
/iam/**/*.py                           @GoogleCloudPlatform/python-samples-owners
/iap/**/*.py                           @GoogleCloudPlatform/python-samples-owners
/iot/**/*.py                           @gguuss @GoogleCloudPlatform/python-samples-owners
/jobs/**/*.py                          @GoogleCloudPlatform/python-samples-owners
/kms/**/*.py                           @GoogleCloudPlatform/python-samples-owners
/kubernetes_engine/**/*.py             @GoogleCloudPlatform/python-samples-owners
/language/**/*.py                      @telpirion @sirtorry @GoogleCloudPlatform/python-samples-owners
<<<<<<< HEAD
/logging/**/*.py                       @simonz130 @GoogleCloudPlatform/python-samples-owners
/media/**/*.py                         @irataxy @GoogleCloudPlatform/python-samples-owners
=======
/logging/**/*.py                       @GoogleCloudPlatform/observability-devx @GoogleCloudPlatform/python-samples-owners
>>>>>>> bc643a4f
/memorystore/**/*.py                   @GoogleCloudPlatform/python-samples-owners
/ml_engine/**/*.py                     @alecglassford @GoogleCloudPlatform/python-samples-owners
/monitoring/**/*.py                    @GoogleCloudPlatform/python-samples-owners
/notebooks/**/*.py                     @alixhami @sirtorry @GoogleCloudPlatform/python-samples-owners
/opencensus/**/*.py                    @GoogleCloudPlatform/python-samples-owners
/profiler/**/*.py                      @kalyanac @GoogleCloudPlatform/python-samples-owners
/pubsub/**/*.py                        @anguillanneuf @hongalex @GoogleCloudPlatform/python-samples-owners
/run/**/*.py                           @averikitsch @grant @GoogleCloudPlatform/python-samples-owners
/scheduler/**/*.py                     @averikitsch @GoogleCloudPlatform/python-samples-owners
/spanner/**/*.py                       @larkee @GoogleCloudPlatform/python-samples-owners
/speech/**/*.py                        @telpirion @sirtorry @GoogleCloudPlatform/python-samples-owners
/storage/**/*.py                       @GoogleCloudPlatform/storage-dpe @GoogleCloudPlatform/python-samples-owners
/tables/automl/**/*.py                 @telpirion @sirtorry @GoogleCloudPlatform/python-samples-owners
/tasks/**/*.py                         @averikitsch @GoogleCloudPlatform/python-samples-owners
/texttospeech/**/*.py                  @telpirion @sirtorry @GoogleCloudPlatform/python-samples-owners
/third_party/apache-airflow/**/*.py    @leahecole @GoogleCloudPlatform/python-samples-owners
/trace/**/*.py                         @dukeng @ziweizhao @GoogleCloudPlatform/python-samples-owners
/translate/**/*.py                     @telpirion @sirtorry @GoogleCloudPlatform/python-samples-owners
/video/**/*.py                         @telpirion @sirtorry @GoogleCloudPlatform/python-samples-owners
/vision/**/*.py                        @telpirion @sirtorry @GoogleCloudPlatform/python-samples-owners<|MERGE_RESOLUTION|>--- conflicted
+++ resolved
@@ -45,12 +45,7 @@
 /kms/**/*.py                           @GoogleCloudPlatform/python-samples-owners
 /kubernetes_engine/**/*.py             @GoogleCloudPlatform/python-samples-owners
 /language/**/*.py                      @telpirion @sirtorry @GoogleCloudPlatform/python-samples-owners
-<<<<<<< HEAD
-/logging/**/*.py                       @simonz130 @GoogleCloudPlatform/python-samples-owners
 /media/**/*.py                         @irataxy @GoogleCloudPlatform/python-samples-owners
-=======
-/logging/**/*.py                       @GoogleCloudPlatform/observability-devx @GoogleCloudPlatform/python-samples-owners
->>>>>>> bc643a4f
 /memorystore/**/*.py                   @GoogleCloudPlatform/python-samples-owners
 /ml_engine/**/*.py                     @alecglassford @GoogleCloudPlatform/python-samples-owners
 /monitoring/**/*.py                    @GoogleCloudPlatform/python-samples-owners
