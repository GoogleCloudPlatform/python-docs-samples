--- conflicted
+++ resolved
@@ -12,13 +12,8 @@
 /appengine/**/*.py                     @GoogleCloudPlatform/cdpe-serverless @GoogleCloudPlatform/python-samples-owners
 /appengine/standard/django/**/*.py     @glasnt @GoogleCloudPlatform/cdpe-serverless @GoogleCloudPlatform/python-samples-owners
 /appengine/flexible/django_cloudsql/**/*.py  @glasnt @GoogleCloudPlatform/cdpe-serverless @GoogleCloudPlatform/python-samples-owners
-<<<<<<< HEAD
-/auth/**/*.py                          @busunkim96 @GoogleCloudPlatform/python-samples-owners
+/auth/**/*.py                          @busunkim96 @arithmetic1728 @silvolu @GoogleCloudPlatform/python-samples-owners
 /automl/**/*.py                        @telpirion @GoogleCloudPlatform/python-samples-owners
-=======
-/auth/**/*.py                          @busunkim96 @arithmetic1728 @silvolu @GoogleCloudPlatform/python-samples-owners
-/automl/**/*.py                        @telpirion @sirtorry @GoogleCloudPlatform/python-samples-owners
->>>>>>> e2be97ca
 /billing/**/*.py                       @GoogleCloudPlatform/billing-samples-maintainers @GoogleCloudPlatform/python-samples-owners
 /bigquery/**/*.py                      @shollyman @GoogleCloudPlatform/python-samples-owners
 /bigquery_storage/**/*.py              @shollyman @GoogleCloudPlatform/python-samples-owners
