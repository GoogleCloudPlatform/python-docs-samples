# Copyright 2021 Google LLC
#
# Licensed under the Apache License, Version 2.0 (the "License");
# you may not use this file except in compliance with the License.
# You may obtain a copy of the License at
#
#      http://www.apache.org/licenses/LICENSE-2.0
#
# Unless required by applicable law or agreed to in writing, software
# distributed under the License is distributed on an "AS IS" BASIS,
# WITHOUT WARRANTIES OR CONDITIONS OF ANY KIND, either express or implied.
# See the License for the specific language governing permissions and
# limitations under the License.

# Whether or not rebase-merging is enabled on this repository.
# Defaults to `true`
rebaseMergeAllowed: true

# Whether or not squash-merging is enabled on this repository.
# Defaults to `true`
squashMergeAllowed: true

# Whether or not PRs are merged with a merge commit on this repository.
# Defaults to `false`
mergeCommitAllowed: false

# Rules for main branch protection
branchProtectionRules:
# Identifies the protection rule pattern. Name of the branch to be protected.
# Defaults to `main`
- pattern: main
  # Can admins overwrite branch protection.
  # Defaults to `true`
  isAdminEnforced: false
  # Number of approving reviews required to update matching branches.
  # Defaults to `1`
  requiredApprovingReviewCount: 1
  # Are reviews from code owners required to update matching branches.
  # Defaults to `false`
  requiresCodeOwnerReviews: true
  # Require up to date branches
  requiresStrictStatusChecks: false
  # List of required status check contexts that must pass for commits to be accepted to matching branches.
  requiredStatusCheckContexts:
    - "Kokoro CI - Lint"
    - "Kokoro CI - Python 2.7 (App Engine Standard Only)"
<<<<<<< HEAD
    - "Kokoro CI - Python 3.9"
    - "Kokoro CI - Python 3.12"
=======
    - "Kokoro CI - Python 3.8"
    - "Kokoro CI - Python 3.13"
>>>>>>> de17d28b
    - "cla/google"
    - "snippet-bot check"
# List of explicit permissions to add (additive only)
permissionRules:
    # Team slug to add to repository permissions
  - team: yoshi-admins
    # Access level required, one of push|pull|admin
    permission: admin
  - team: yoshi-python-admins
    permission: admin
  - team: yoshi-python
    permission: push
  - team: python-samples-owners
    permission: admin<|MERGE_RESOLUTION|>--- conflicted
+++ resolved
@@ -44,13 +44,8 @@
   requiredStatusCheckContexts:
     - "Kokoro CI - Lint"
     - "Kokoro CI - Python 2.7 (App Engine Standard Only)"
-<<<<<<< HEAD
     - "Kokoro CI - Python 3.9"
-    - "Kokoro CI - Python 3.12"
-=======
-    - "Kokoro CI - Python 3.8"
     - "Kokoro CI - Python 3.13"
->>>>>>> de17d28b
     - "cla/google"
     - "snippet-bot check"
 # List of explicit permissions to add (additive only)
