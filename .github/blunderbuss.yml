# Copyright 2021 Google LLC
#
# Licensed under the Apache License, Version 2.0 (the "License");
# you may not use this file except in compliance with the License.
# You may obtain a copy of the License at
#
#      http://www.apache.org/licenses/LICENSE-2.0
#
# Unless required by applicable law or agreed to in writing, software
# distributed under the License is distributed on an "AS IS" BASIS,
# WITHOUT WARRANTIES OR CONDITIONS OF ANY KIND, either express or implied.
# See the License for the specific language governing permissions and
# limitations under the License.

assign_issues_by:
- labels:
  - 'api: appengine'
  - 'api: eventarc'
  - 'api: functions'
  - 'api: run'
  - 'api: secretmanager'
  to:
  - GoogleCloudPlatform/aap-dpes
- labels:
  - 'api: auth'
  to:
  - arithmetic1728
- labels:
  - 'api: bigquery'
  to:
  - shollyman
- labels:
  - 'api: billingbudgets'
  - 'api: cloudbilling'
  to:
  - GoogleCloudPlatform/billing-samples-maintainers
- labels:
  - 'api: cloudbuild'
  to:
  - GoogleCloudPlatform/torus-dpe
- labels:
  - 'api: cloudsql'
  to:
  - GoogleCloudPlatform/infra-db-dpes
- labels:
  - 'api: composer'
  to:
  - leahecole
  - rachael-ds
  - rafalbiegacz
- labels:
  - 'api: compute'
  to:
  - m-strzelczyk
- labels:
  - 'api: container'
  to:
  - GoogleCloudPlatform/dee-platform-ops
- labels:
  - 'api: datascienceonramp'
  to:
  - leahecole
  - bradmiro
- labels:
  - 'api: dataflow'
  to:
  - davidcavazos
- labels:
  - 'api: datastore'
  - 'api: firestore'
  to:
  - GoogleCloudPlatform/cloud-native-db-dpes
- labels:
  - 'api: healthcare'
  to:
  - noerog
- labels:
  - 'api: iot'
  - 'api: cloudiot'
  to:
  - GoogleCloudPlatform/api-iot
- labels:
  - 'api: ml'
  to:
  - ivanmkc
- labels:
  - 'api: notebooks'
  to:
  - alixhami
- labels:
  - 'api: optimization'
  to:
  - GoogleCloudPlatform/dee-data-ai
- labels:
  - 'api: people-and-planet-ai'
  to:
  - davidcavazos
- labels:
  - 'api: pubsub'
  - 'api: pubsublite'
  to:
  - anguillanneuf
- labels:
  - 'api: spanner'
  to:
  - GoogleCloudPlatform/api-spanner-python
- labels:
  - 'api: storage'
  to:
  - GoogleCloudPlatform/cloud-storage-dpes
- labels:
  - 'api: cloudtrace'
  - 'api: trace'
  to:
  - ymotongpoo
- labels:
  - 'api: translate'
  to:
  - nicain
- labels:
  - 'api: datalabeling'
  to:
  - GoogleCloudPlatform/python-samples-reviewers
  - ivanmkc  
- labels:
  - 'api: monitoring'
  to: 
  - GoogleCloudPlatform/dee-observability
- labels:
  - 'api: kms'
  - 'api: cloudkms'
  to: 
  - GoogleCloudPlatform/dee-infra
- labels:
  - 'api: vision'
  to:
  - GoogleCloudPlatform/python-samples-reviewers

assign_prs_by:
- labels:
  - 'api: auth'
  to:
  - arithmetic1728
- labels:
  - 'api: bigtable'
  - 'api: datastore'
  - 'api: firestore'
  to:
  - GoogleCloudPlatform/cloud-native-db-dpes
- labels:
  - 'api: cloudiot'
  - 'api: iot'
  to:
  - GoogleCloudPlatform/api-iot
- labels:
<<<<<<< HEAD
  - 'api: clouderrorreporting'
  to:
  - googleapis/python-samples-reviewers
  - googleapis/api-logging
=======
  - 'api: talent'
  to:
  - GoogleCloudPlatform/python-samples-reviewers
>>>>>>> 9057bd78

assign_issues:
  - GoogleCloudPlatform/python-samples-owners

assign_prs:
  - GoogleCloudPlatform/python-samples-owners<|MERGE_RESOLUTION|>--- conflicted
+++ resolved
@@ -153,16 +153,14 @@
   to:
   - GoogleCloudPlatform/api-iot
 - labels:
-<<<<<<< HEAD
   - 'api: clouderrorreporting'
   to:
   - googleapis/python-samples-reviewers
   - googleapis/api-logging
-=======
+- labels:
   - 'api: talent'
   to:
   - GoogleCloudPlatform/python-samples-reviewers
->>>>>>> 9057bd78
 
 assign_issues:
   - GoogleCloudPlatform/python-samples-owners
