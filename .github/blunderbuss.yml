# Copyright 2021 Google LLC
#
# Licensed under the Apache License, Version 2.0 (the "License");
# you may not use this file except in compliance with the License.
# You may obtain a copy of the License at
#
#      http://www.apache.org/licenses/LICENSE-2.0
#
# Unless required by applicable law or agreed to in writing, software
# distributed under the License is distributed on an "AS IS" BASIS,
# WITHOUT WARRANTIES OR CONDITIONS OF ANY KIND, either express or implied.
# See the License for the specific language governing permissions and
# limitations under the License.

assign_issues_by:
- labels:
  - 'api: appengine'
  - 'api: eventarc'
  - 'api: functions'
  - 'api: run'
  - 'api: secretmanager'
  to:
  - GoogleCloudPlatform/aap-dpes
- labels:
  - 'api: auth'
  to:
  - arithmetic1728
- labels:
  - 'api: batch'
  to:
  - m-strzelczyk
- labels:
  - 'api: bigquery'
  to:
  - shollyman
- labels:
  - 'api: billingbudgets'
  - 'api: cloudbilling'
  to:
  - GoogleCloudPlatform/billing-samples-maintainers
- labels:
  - 'api: cloudbuild'
  to:
  - GoogleCloudPlatform/torus-dpe
- labels:
  - 'api: cloudsql'
  - 'api: cloudtasks'
  to:
  - GoogleCloudPlatform/infra-db-dpes
- labels:
  - 'api: composer'
  to:
  - leahecole
  - rachael-ds
  - rafalbiegacz
- labels:
  - 'api: compute'
  to:
  - m-strzelczyk
- labels:
  - 'api: container'
  to:
  - GoogleCloudPlatform/dee-platform-ops
- labels:
  - 'api: containeranalysis'
  to:
  - GoogleCloudPlatform/aap-dpes
- labels:
  - 'api: datascienceonramp'
  to:
  - leahecole
  - bradmiro
- labels:
  - 'api: dataflow'
  to:
  - davidcavazos
- labels:
  - 'api: datastore'
  - 'api: firestore'
  to:
  - GoogleCloudPlatform/cloud-native-db-dpes
- labels:
  - 'api: healthcare'
  to:
  - noerog
- labels:
  - 'api: iot'
  - 'api: cloudiot'
  to:
  - GoogleCloudPlatform/api-iot
- labels:
<<<<<<< HEAD
  - 'api: enterpriseknowledgegraph'
=======
  - 'api: documentai'
>>>>>>> a67f1191
  - 'api: language'
  - 'api: texttospeech'
  - 'api: retail'
  to:
  - GoogleCloudPlatform/dee-data-ai
- labels:
  - 'api: ml'
  to:
  - ivanmkc
- labels:
  - 'api: notebooks'
  to:
  - alixhami
- labels:
  - 'api: optimization'
  to:
  - GoogleCloudPlatform/dee-data-ai
- labels:
  - 'api: people-and-planet-ai'
  to:
  - davidcavazos
- labels:
  - 'api: pubsub'
  - 'api: pubsublite'
  to:
  - anguillanneuf
- labels:
  - 'api: spanner'
  to:
  - GoogleCloudPlatform/api-spanner-python
- labels:
  - 'api: storage'
  to:
  - GoogleCloudPlatform/cloud-storage-dpes
- labels:
  - 'api: cloudtrace'
  - 'api: trace'
  to:
  - ymotongpoo
- labels:
  - 'api: translate'
  to:
  - nicain
- labels:
  - 'api: datalabeling'
  to:
  - GoogleCloudPlatform/python-samples-reviewers
  - ivanmkc
- labels:
  - 'api: monitoring'
  to:
  - GoogleCloudPlatform/dee-observability
- labels:
  - 'api: kms'
  - 'api: cloudkms'
  to:
  - GoogleCloudPlatform/dee-infra
- labels:
  - 'api: vision'
  to:
  - GoogleCloudPlatform/ml-apis
- labels:
  - 'api: bigtable'
  - 'api: datastore'
  - 'api: firestore'
  to:
  - GoogleCloudPlatform/cloud-native-db-dpes
- labels:
  - 'api: asset'
  - 'api: datacatalog'
  - 'api: dataproc'
  - 'api: clouderrorreporting'
  - 'api: talent'
  - 'api: vision'
  to:
  - GoogleCloudPlatform/python-samples-reviewers

assign_prs_by:
- labels:
  - 'api: auth'
  to:
  - arithmetic1728
- labels:
  - 'api: bigtable'
  - 'api: datastore'
  - 'api: firestore'
  to:
  - GoogleCloudPlatform/cloud-native-db-dpes
- labels:
  - 'api: cloudiot'
  - 'api: iot'
  to:
  - GoogleCloudPlatform/api-iot
- labels:
  - 'api: cloudsql'
  - 'api: cloudtasks'
  to:
  - GoogleCloudPlatform/infra-db-dpes
- labels:
<<<<<<< HEAD
  - 'api: enterpriseknowledgegraph'
=======
  - 'api: documentai'
>>>>>>> a67f1191
  - 'api: retail'
  to: 
  - GoogleCloudPlatform/dee-data-ai
assign_issues:
  - GoogleCloudPlatform/python-samples-owners

assign_prs:
  - GoogleCloudPlatform/python-samples-owners<|MERGE_RESOLUTION|>--- conflicted
+++ resolved
@@ -89,11 +89,8 @@
   to:
   - GoogleCloudPlatform/api-iot
 - labels:
-<<<<<<< HEAD
   - 'api: enterpriseknowledgegraph'
-=======
   - 'api: documentai'
->>>>>>> a67f1191
   - 'api: language'
   - 'api: texttospeech'
   - 'api: retail'
@@ -193,11 +190,8 @@
   to:
   - GoogleCloudPlatform/infra-db-dpes
 - labels:
-<<<<<<< HEAD
   - 'api: enterpriseknowledgegraph'
-=======
   - 'api: documentai'
->>>>>>> a67f1191
   - 'api: retail'
   to: 
   - GoogleCloudPlatform/dee-data-ai
