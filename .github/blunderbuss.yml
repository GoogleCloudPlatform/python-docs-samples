# Copyright 2021 Google LLC
#
# Licensed under the Apache License, Version 2.0 (the "License");
# you may not use this file except in compliance with the License.
# You may obtain a copy of the License at
#
#      http://www.apache.org/licenses/LICENSE-2.0
#
# Unless required by applicable law or agreed to in writing, software
# distributed under the License is distributed on an "AS IS" BASIS,
# WITHOUT WARRANTIES OR CONDITIONS OF ANY KIND, either express or implied.
# See the License for the specific language governing permissions and
# limitations under the License.

assign_issues_by:
- labels:
  - 'api: appengine'
  - 'api: cloudbuild'
  - 'api: cloudscheduler'
  - 'api: cloudtasks'
  - 'api: containeranalysis'
  - 'api: eventarc'
  - 'api: functions'
  - 'api: run'
  - 'api: workflows'
  to:
  - GoogleCloudPlatform/torus-dpe
- labels:
  - 'api: auth'
  to:
  - arithmetic1728
- labels:
  - 'api: batch'
  to:
  - m-strzelczyk
- labels:
  - 'api: bigquery'
  to:
  - shollyman
- labels:
  - 'api: billingbudgets'
  - 'api: cloudbilling'
  to:
  - GoogleCloudPlatform/billing-samples-maintainers
- labels:
  - 'api: cloudsql'
  to:
  - GoogleCloudPlatform/infra-db-dpes
- labels:
  - 'api: composer'
  to:
  - leahecole
  - rachael-ds
  - rafalbiegacz
- labels:
  - 'api: compute'
  to:
  - m-strzelczyk
- labels:
  - 'api: container'
  to:
  - GoogleCloudPlatform/dee-platform-ops
- labels:
  - 'api: datascienceonramp'
  to:
  - leahecole
  - bradmiro
- labels:
  - 'api: dataflow'
  to:
  - davidcavazos
- labels:
  - 'api: datastore'
  - 'api: firestore'
  to:
  - GoogleCloudPlatform/cloud-native-db-dpes
- labels:
  - 'api: healthcare'
  to:
  - noerog
- labels:
  - 'api: iam'
  to:
  - GoogleCloudPlatform/dee-infra
- labels:
  - 'api: iot'
  - 'api: cloudiot'
  to:
  - GoogleCloudPlatform/api-iot
- labels:
  - 'api: contentwarehouse'
  - 'api: enterpriseknowledgegraph'
  - 'api: documentai'
  - 'api: language'
  - 'api: texttospeech'
  - 'api: retail'
  to:
  - GoogleCloudPlatform/dee-data-ai
- labels:
  - 'api: ml'
  to:
  - ivanmkc
- labels:
  - 'api: notebooks'
  to:
  - alixhami
- labels:
  - 'api: optimization'
  to:
  - GoogleCloudPlatform/dee-data-ai
- labels:
  - 'api: people-and-planet-ai'
  to:
  - davidcavazos
- labels:
  - 'api: pubsub'
  - 'api: pubsublite'
  to:
  - anguillanneuf
- labels:
  - 'api: securitycenter'
  to:
  - GoogleCloudPlatform/dee-infra
- labels:
  - 'api: spanner'
  to:
  - GoogleCloudPlatform/api-spanner-python
- labels:
  - 'api: storage'
  to:
  - GoogleCloudPlatform/cloud-storage-dpes
- labels:
  - 'api: cloudtrace'
  - 'api: trace'
  to:
  - ymotongpoo
- labels:
  - 'api: translate'
  to:
  - nicain
- labels:
  - 'api: datalabeling'
  to:
  - GoogleCloudPlatform/python-samples-reviewers
  - ivanmkc
- labels:
  - 'api: monitoring'
  to:
  - GoogleCloudPlatform/dee-observability
- labels:
  - 'api: kms'
  - 'api: cloudkms'
  - 'api: secretmanager'
  - 'api: privateca'
  to:
  - GoogleCloudPlatform/dee-infra
- labels:
  - 'api: vision'
  to:
  - GoogleCloudPlatform/ml-apis
- labels:
  - 'api: bigtable'
  - 'api: datastore'
  - 'api: firestore'
  to:
  - GoogleCloudPlatform/cloud-native-db-dpes
- labels:
  - 'api: asset'
  - 'api: datacatalog'
  - 'api: dataproc'
  - 'api: clouderrorreporting'
  - 'api: talent'
  - 'api: recaptchaenterprise'
  - 'api: vision'
  to:
  - GoogleCloudPlatform/python-samples-reviewers

assign_prs_by:
- labels:
  - 'api: auth'
  to:
  - arithmetic1728
- labels:
  - 'api: bigtable'
  - 'api: datastore'
  - 'api: firestore'
  to:
  - GoogleCloudPlatform/cloud-native-db-dpes
- labels:
  - 'api: cloudiot'
  - 'api: iot'
  to:
  - GoogleCloudPlatform/api-iot
- labels:
  - 'api: cloudsql'
  - 'api: cloudtasks'
  to:
  - GoogleCloudPlatform/infra-db-dpes
- labels:
<<<<<<< HEAD
  - 'api: dataproc'
  to:
  - GoogleCloudPlatform/cloud-dpes

=======
  - 'api: contentwarehouse'
  - 'api: enterpriseknowledgegraph'
  - 'api: documentai'
  - 'api: retail'
  to: 
  - GoogleCloudPlatform/dee-data-ai
>>>>>>> 8823d962
assign_issues:
  - GoogleCloudPlatform/python-samples-owners

assign_prs:
  - GoogleCloudPlatform/python-samples-owners<|MERGE_RESOLUTION|>--- conflicted
+++ resolved
@@ -197,19 +197,12 @@
   to:
   - GoogleCloudPlatform/infra-db-dpes
 - labels:
-<<<<<<< HEAD
-  - 'api: dataproc'
-  to:
-  - GoogleCloudPlatform/cloud-dpes
-
-=======
   - 'api: contentwarehouse'
   - 'api: enterpriseknowledgegraph'
   - 'api: documentai'
   - 'api: retail'
   to: 
   - GoogleCloudPlatform/dee-data-ai
->>>>>>> 8823d962
 assign_issues:
   - GoogleCloudPlatform/python-samples-owners
 
