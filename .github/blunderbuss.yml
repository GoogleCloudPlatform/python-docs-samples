# Copyright 2021 Google LLC
#
# Licensed under the Apache License, Version 2.0 (the "License");
# you may not use this file except in compliance with the License.
# You may obtain a copy of the License at
#
#      http://www.apache.org/licenses/LICENSE-2.0
#
# Unless required by applicable law or agreed to in writing, software
# distributed under the License is distributed on an "AS IS" BASIS,
# WITHOUT WARRANTIES OR CONDITIONS OF ANY KIND, either express or implied.
# See the License for the specific language governing permissions and
# limitations under the License.

assign_issues_by:
- labels:
  - 'api: appengine'
  - 'api: eventarc'
  - 'api: functions'
  - 'api: run'
  - 'api: secretmanager'
  to:
  - GoogleCloudPlatform/aap-dpes
- labels:
  - 'api: auth'
  to:
  - arithmetic1728
- labels:
  - 'api: batch'
  to:
  - m-strzelczyk
- labels:
  - 'api: bigquery'
  to:
  - shollyman
- labels:
  - 'api: billingbudgets'
  - 'api: cloudbilling'
  to:
  - GoogleCloudPlatform/billing-samples-maintainers
- labels:
  - 'api: cloudbuild'
  to:
  - GoogleCloudPlatform/torus-dpe
- labels:
  - 'api: cloudsql'
  - 'api: cloudtasks'
  to:
  - GoogleCloudPlatform/infra-db-dpes
- labels:
  - 'api: composer'
  to:
  - leahecole
  - rachael-ds
  - rafalbiegacz
- labels:
  - 'api: compute'
  to:
  - m-strzelczyk
- labels:
  - 'api: container'
  - 'api: texttospeech'
  to:
  - GoogleCloudPlatform/dee-platform-ops
- labels:
  - 'api: datascienceonramp'
  to:
  - leahecole
  - bradmiro
- labels:
  - 'api: dataflow'
  to:
  - davidcavazos
- labels:
  - 'api: datastore'
  - 'api: firestore'
  to:
  - GoogleCloudPlatform/cloud-native-db-dpes
- labels:
  - 'api: healthcare'
  to:
  - noerog
- labels:
  - 'api: iot'
  - 'api: cloudiot'
  to:
  - GoogleCloudPlatform/api-iot
- labels:
  - 'api: ml'
  to:
  - ivanmkc
- labels:
  - 'api: notebooks'
  to:
  - alixhami
- labels:
  - 'api: optimization'
  to:
  - GoogleCloudPlatform/dee-data-ai
- labels:
  - 'api: people-and-planet-ai'
  to:
  - davidcavazos
- labels:
  - 'api: pubsub'
  - 'api: pubsublite'
  to:
  - anguillanneuf
- labels:
  - 'api: spanner'
  to:
  - GoogleCloudPlatform/api-spanner-python
- labels:
  - 'api: storage'
  to:
  - GoogleCloudPlatform/cloud-storage-dpes
- labels:
  - 'api: cloudtrace'
  - 'api: trace'
  to:
  - ymotongpoo
- labels:
  - 'api: translate'
  to:
  - nicain
- labels:
  - 'api: datalabeling'
  to:
  - GoogleCloudPlatform/python-samples-reviewers
  - ivanmkc
- labels:
  - 'api: monitoring'
  to:
  - GoogleCloudPlatform/dee-observability
- labels:
  - 'api: kms'
  - 'api: cloudkms'
  to:
  - GoogleCloudPlatform/dee-infra
- labels:
  - 'api: vision'
  to:
  - GoogleCloudPlatform/ml-apis
- labels:
  - 'api: bigtable'
  - 'api: datastore'
  - 'api: firestore'
  to:
  - GoogleCloudPlatform/cloud-native-db-dpes
- labels:
  - 'api: datacatalog'
  - 'api: dataproc'
  - 'api: clouderrorreporting'
  - 'api: talent'
  - 'api: vision'
  to:
  - GoogleCloudPlatform/python-samples-reviewers

assign_prs_by:
- labels:
  - 'api: auth'
  to:
  - arithmetic1728
- labels:
  - 'api: bigtable'
  - 'api: datastore'
  - 'api: firestore'
  to:
  - GoogleCloudPlatform/cloud-native-db-dpes
- labels:
  - 'api: cloudiot'
  - 'api: iot'
  to:
  - GoogleCloudPlatform/api-iot
- labels:
  - 'api: cloudsql'
  - 'api: cloudtasks'
  to:
  - GoogleCloudPlatform/infra-db-dpes
<<<<<<< HEAD
- labels:
  - 'api: dataproc'
  to:
  - GoogleCloudPlatform/cloud-dpes
- labels:
  - 'api: recaptchaenterprise'
  to:
  - sita04
=======
>>>>>>> f860279e

assign_issues:
  - GoogleCloudPlatform/python-samples-owners

assign_prs:
  - GoogleCloudPlatform/python-samples-owners<|MERGE_RESOLUTION|>--- conflicted
+++ resolved
@@ -177,7 +177,6 @@
   - 'api: cloudtasks'
   to:
   - GoogleCloudPlatform/infra-db-dpes
-<<<<<<< HEAD
 - labels:
   - 'api: dataproc'
   to:
@@ -186,8 +185,6 @@
   - 'api: recaptchaenterprise'
   to:
   - sita04
-=======
->>>>>>> f860279e
 
 assign_issues:
   - GoogleCloudPlatform/python-samples-owners
