# Copyright 2019 Google LLC
#
# Licensed under the Apache License, Version 2.0 (the "License");
# you may not use this file except in compliance with the License.
# You may obtain a copy of the License at
#
#      http://www.apache.org/licenses/LICENSE-2.0
#
# Unless required by applicable law or agreed to in writing, software
# distributed under the License is distributed on an "AS IS" BASIS,
# WITHOUT WARRANTIES OR CONDITIONS OF ANY KIND, either express or implied.
# See the License for the specific language governing permissions and
# limitations under the License.

from __future__ import print_function

import fnmatch
import os
from pathlib import Path
import tempfile

import nox

# Get root of this repository. Assume we don't have directories nested deeper than 10 items.
p = Path(os.getcwd())
for i in range(10):
    if p is None:
        raise Exception("Unable to detect repository root.")
    if Path(p / ".git").exists():
        REPO_ROOT = str(p)
        break
    p = p.parent

#
# Helpers and utility functions
#


def _list_files(folder, pattern):
    """Lists all files below the given folder that match the pattern."""
    for root, folders, files in os.walk(folder):
        for filename in files:
            if fnmatch.fnmatch(filename, pattern):
                yield os.path.join(root, filename)


def _collect_dirs(
    start_dir,
    blacklist=set(["conftest.py", "noxfile.py", "lib", "third_party"]),
    suffix="requirements.txt",
    recurse_further=False,
):
    """Recursively collects a list of dirs that contain a file matching the
    given suffix.

    This works by listing the contents of directories and finding
    directories that have `"requirements.text` files.
    """
    # Collect all the directories that have tests in them.
    for parent, subdirs, files in os.walk(start_dir):
        if "./." in parent:
            continue  # Skip top-level dotfiles
        elif any(f for f in files if f.endswith(suffix) and f not in blacklist):
            # Don't recurse further for tests, since py.test will do that.
            if not recurse_further:
                del subdirs[:]
            # This dir has desired files in it. yield it.
            yield parent
        else:
            # Filter out dirs we don't want to recurse into
            subdirs[:] = [s for s in subdirs if s[0].isalpha() and s not in blacklist]


def _determine_local_import_names(start_dir):
    """Determines all import names that should be considered "local".

    This is used when running the linter to insure that import order is
    properly checked.
    """
    file_ext_pairs = [os.path.splitext(path) for path in os.listdir(start_dir)]
    return [
        basename
        for basename, extension in file_ext_pairs
        if extension == ".py"
        or os.path.isdir(os.path.join(start_dir, basename))
        and basename not in ("__pycache__")
    ]


#
# App Engine specific helpers
#


_GAE_ROOT = os.environ.get("GAE_ROOT")
if _GAE_ROOT is None:
    _GAE_ROOT = tempfile.mkdtemp()


def _setup_appengine_sdk(session):
    """Installs the App Engine SDK, if needed."""
    session.env["GAE_SDK_PATH"] = os.path.join(_GAE_ROOT, "google_appengine")
    session.run("gcp-devrel-py-tools", "download-appengine-sdk", _GAE_ROOT)


#
# Test sessions
#


PYTEST_COMMON_ARGS = ["--junitxml=sponge_log.xml"]

# Ignore I202 "Additional newline in a section of imports." to accommodate
# region tags in import blocks. Since we specify an explicit ignore, we also
# have to explicitly ignore the list of default ignores:
# `E121,E123,E126,E226,E24,E704,W503,W504` as shown by `flake8 --help`.
FLAKE8_COMMON_ARGS = [
    "--show-source",
    "--builtin",
    "gettext",
    "--max-complexity",
    "20",
    "--import-order-style",
    "google",
    "--exclude",
    ".nox,.cache,env,lib,generated_pb2,*_pb2.py,*_pb2_grpc.py",
    "--ignore=E121,E123,E126,E203, E226,E24,E266,E501,E704,W503,W504,I100,I201,I202",
    "--max-line-length=88",
]


# Collect sample directories.
ALL_TESTED_SAMPLES = sorted(list(_collect_dirs(".")))

GAE_STANDARD_SAMPLES = [
    sample
    for sample in ALL_TESTED_SAMPLES
    if str(Path(sample).absolute().relative_to(REPO_ROOT)).startswith(
        "appengine/standard/"
    )
]
PY3_ONLY_SAMPLES = [
    sample
    for sample in ALL_TESTED_SAMPLES
    if (
        str(Path(sample).absolute().relative_to(REPO_ROOT)).startswith(
            "appengine/standard_python37"
        )
        or str(Path(sample).absolute().relative_to(REPO_ROOT)).startswith(
            "appengine/flexible/django_cloudsql"
        )
        or str(Path(sample).absolute().relative_to(REPO_ROOT)).startswith("functions/")
        or str(Path(sample).absolute().relative_to(REPO_ROOT)).startswith(
            "bigquery/pandas-gbq-migration"
        )
        or str(Path(sample).absolute().relative_to(REPO_ROOT)).startswith(
            "run/"
        )
    )
]

NON_PY35_SAMPLES = [
    sample
    for sample in PY3_ONLY_SAMPLES
      if (
        str(Path(sample).absolute().relative_to(REPO_ROOT)).startswith("functions/")
        or str(Path(sample).absolute().relative_to(REPO_ROOT)).startswith(
            "run/"
        )
]

NON_GAE_STANDARD_SAMPLES_PY2 = sorted(
    list((set(ALL_TESTED_SAMPLES) - set(GAE_STANDARD_SAMPLES)) - set(PY3_ONLY_SAMPLES))
)
NON_GAE_STANDARD_SAMPLES_PY3 = sorted(
    list(set(ALL_TESTED_SAMPLES) - set(GAE_STANDARD_SAMPLES))
)

PY35_SAMPLES = sorted(
  list(set(NON_GAE_STANDARD_SAMPLES_PY3) - set(NON_PY35_SAMPLES))


def _session_tests(session, sample, post_install=None):
    """Runs py.test for a particular sample."""
    session.install("-r", REPO_ROOT + "/testing/requirements.txt")

    session.chdir(sample)

    if os.path.exists("requirements.txt"):
        session.install("-r", "requirements.txt")

    if post_install:
        post_install(session)

    session.run(
        "pytest",
        *(PYTEST_COMMON_ARGS + session.posargs),
        # Pytest will return 5 when no tests are collected. This can happen
        # on travis where slow and flaky tests are excluded.
        # See http://doc.pytest.org/en/latest/_modules/_pytest/main.html
        success_codes=[0, 5]
    )


@nox.session(python="2.7")
@nox.parametrize("sample", GAE_STANDARD_SAMPLES)
def gae(session, sample):
    """Runs py.test for an App Engine standard sample."""

    # Create a lib directory if needed, otherwise the App Engine vendor library
    # will complain.
    if not os.path.isdir(os.path.join(sample, "lib")):
        os.mkdir(os.path.join(sample, "lib"))

    _session_tests(session, sample, _setup_appengine_sdk)


@nox.session(python="2.7")
@nox.parametrize("sample", NON_GAE_STANDARD_SAMPLES_PY2)
def py2(session, sample):
    """Runs py.test for a sample using Python 2.7"""
    _session_tests(session, sample)


<<<<<<< HEAD
@nox.session(python=["3.5"])
@nox.parametrize("sample", PY35_SAMPLES)
def py35(session, sample):
    """Runs py.test for a sample using Python 3.5"""
    _session_tests(session, sample)

=======
>>>>>>> 5d6139ac
@nox.session(python=["3.6", "3.7"])
@nox.parametrize("sample", NON_GAE_STANDARD_SAMPLES_PY3)
def py3(session, sample):
    """Runs py.test for a sample using Python 3.x"""
    _session_tests(session, sample)


@nox.session(python="3.6")
def lint(session):
    session.install("flake8", "flake8-import-order")

    local_names = _determine_local_import_names(".")
    args = FLAKE8_COMMON_ARGS + [
        "--application-import-names",
        ",".join(local_names),
        ".",
    ]
    session.run("flake8", *args)


SAMPLES_WITH_GENERATED_READMES = sorted(list(_collect_dirs(".", suffix=".rst.in")))


@nox.session
@nox.parametrize("sample", SAMPLES_WITH_GENERATED_READMES)
def readmegen(session, sample):
    """(Re-)generates the readme for a sample."""
    session.install("jinja2", "pyyaml")

    if os.path.exists(os.path.join(sample, "requirements.txt")):
        session.install("-r", os.path.join(sample, "requirements.txt"))

    in_file = os.path.join(sample, "README.rst.in")
    session.run("python", REPO_ROOT + "/scripts/readme-gen/readme_gen.py", in_file)<|MERGE_RESOLUTION|>--- conflicted
+++ resolved
@@ -221,16 +221,6 @@
     """Runs py.test for a sample using Python 2.7"""
     _session_tests(session, sample)
 
-
-<<<<<<< HEAD
-@nox.session(python=["3.5"])
-@nox.parametrize("sample", PY35_SAMPLES)
-def py35(session, sample):
-    """Runs py.test for a sample using Python 3.5"""
-    _session_tests(session, sample)
-
-=======
->>>>>>> 5d6139ac
 @nox.session(python=["3.6", "3.7"])
 @nox.parametrize("sample", NON_GAE_STANDARD_SAMPLES_PY3)
 def py3(session, sample):
