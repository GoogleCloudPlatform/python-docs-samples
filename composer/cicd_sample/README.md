# Composer CI/CD Sample

<<<<<<< HEAD
Code in this directory is part of a tutorial found [in the Cloud docs](https://cloud.google.com/composer/docs/composer-2/dag-cicd-github). In this tutorial, you learn how to use Cloud Build to sync DAGs from version control with your Cloud Composer environment.
=======
Code in this directory is part of a tutorial found [in the Cloud docs](https://cloud.google.com/composer/docs/dag-cicd-integration-guide). In this tutorial, you will learn how to use Cloud Build to sync DAGs from version control with your Cloud Composer environment.
>>>>>>> c82271be

While the DAGs found in this tutorial specifically are written for use in Airflow 2, this tutorial can be used in Airflow 1, Airflow 2, Composer 1, and Composer 2 environments.<|MERGE_RESOLUTION|>--- conflicted
+++ resolved
@@ -1,9 +1,5 @@
 # Composer CI/CD Sample
 
-<<<<<<< HEAD
-Code in this directory is part of a tutorial found [in the Cloud docs](https://cloud.google.com/composer/docs/composer-2/dag-cicd-github). In this tutorial, you learn how to use Cloud Build to sync DAGs from version control with your Cloud Composer environment.
-=======
-Code in this directory is part of a tutorial found [in the Cloud docs](https://cloud.google.com/composer/docs/dag-cicd-integration-guide). In this tutorial, you will learn how to use Cloud Build to sync DAGs from version control with your Cloud Composer environment.
->>>>>>> c82271be
+Code in this directory is part of a tutorial found [in the Cloud docs](https://cloud.google.com/composer/docs/composer-2/dag-cicd-github). In this tutorial, you will learn how to use Cloud Build to sync DAGs from version control with your Cloud Composer environment.
 
 While the DAGs found in this tutorial specifically are written for use in Airflow 2, this tutorial can be used in Airflow 1, Airflow 2, Composer 1, and Composer 2 environments.