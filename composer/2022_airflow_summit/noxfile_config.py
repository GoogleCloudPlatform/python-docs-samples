--- conflicted
+++ resolved
@@ -29,17 +29,11 @@
 _tmpdir = tempfile.TemporaryDirectory()
 
 TEST_CONFIG_OVERRIDE = {
-<<<<<<< HEAD
     # You can opt out specific Python versions from the test.
     # To save resources, please consider testing 2 versions at most.
     # Composer w/ Airflow 2 only supports Python 3.8
-    # Test min and max supported versions which are python 3.8 and 3.11
     # Ignoring python 2.7 which is no longer supported.
     "ignored_versions": ["2.7", "3.7", "3.9", "3.10”, “3.11"],
-=======
-    # You can opt out from the test for specific Python versions.
-    'ignored_versions': ["2.7", "3.6", "3.7", "3.9", "3.10", "3.11"],  # Composer w/ Airflow 2 only supports Python 3.8
->>>>>>> 66e069f9
     # Old samples are opted out of enforcing Python type hints
     # All new samples should feature them
     "enforce_type_hints": False,
