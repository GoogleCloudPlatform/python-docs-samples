# Copyright 2020 Google, LLC.
#
# Licensed under the Apache License, Version 2.0 (the "License");
# you may not use this file except in compliance with the License.
# You may obtain a copy of the License at
#
#    http://www.apache.org/licenses/LICENSE-2.0
#
# Unless required by applicable law or agreed to in writing, software
# distributed under the License is distributed on an "AS IS" BASIS,
# WITHOUT WARRANTIES OR CONDITIONS OF ANY KIND, either express or implied.
# See the License for the specific language governing permissions and
# limitations under the License.

from uuid import uuid4

from cloudevents.conversion import to_binary
from cloudevents.http import CloudEvent

import pytest

import main


<<<<<<< HEAD
ce_attributes = {
    "id": str(uuid4),
    "type": "com.pytest.sample.event",
    "source": "<my-test-source>",
    "specversion": "1.0",
    "subject": "test-bucket",
=======
binary_headers = {
    "ce-id": str(uuid4),
    "ce-type": "com.pytest.sample.event",
    "ce-source": "<my-test-source>",
    "ce-specversion": "1.0",
>>>>>>> 3d3966ab
}


@pytest.fixture
def client():
    main.app.testing = True
    return main.app.test_client()


<<<<<<< HEAD
def test_endpoint(client):
    event = CloudEvent(ce_attributes, dict())

    headers, body = to_binary(event)

    r = client.post("/", headers=headers, data=body)
    assert r.status_code == 200
    assert "Detected change in Cloud Storage bucket: test-bucket" in r.text
=======
def test_endpoint(client, capsys):
    test_headers = copy.copy(binary_headers)
    test_headers["Ce-Subject"] = "test-subject"

    r = client.post("/", headers=test_headers)
    assert r.status_code == 200

    out, _ = capsys.readouterr()
    assert (
        f"Detected change in Cloud Storage bucket: {test_headers['Ce-Subject']}" in out
    )
>>>>>>> 3d3966ab
<|MERGE_RESOLUTION|>--- conflicted
+++ resolved
@@ -22,20 +22,13 @@
 import main
 
 
-<<<<<<< HEAD
 ce_attributes = {
     "id": str(uuid4),
     "type": "com.pytest.sample.event",
     "source": "<my-test-source>",
     "specversion": "1.0",
     "subject": "test-bucket",
-=======
-binary_headers = {
-    "ce-id": str(uuid4),
-    "ce-type": "com.pytest.sample.event",
-    "ce-source": "<my-test-source>",
-    "ce-specversion": "1.0",
->>>>>>> 3d3966ab
+
 }
 
 
@@ -44,8 +37,6 @@
     main.app.testing = True
     return main.app.test_client()
 
-
-<<<<<<< HEAD
 def test_endpoint(client):
     event = CloudEvent(ce_attributes, dict())
 
@@ -54,16 +45,3 @@
     r = client.post("/", headers=headers, data=body)
     assert r.status_code == 200
     assert "Detected change in Cloud Storage bucket: test-bucket" in r.text
-=======
-def test_endpoint(client, capsys):
-    test_headers = copy.copy(binary_headers)
-    test_headers["Ce-Subject"] = "test-subject"
-
-    r = client.post("/", headers=test_headers)
-    assert r.status_code == 200
-
-    out, _ = capsys.readouterr()
-    assert (
-        f"Detected change in Cloud Storage bucket: {test_headers['Ce-Subject']}" in out
-    )
->>>>>>> 3d3966ab
