--- conflicted
+++ resolved
@@ -1,10 +1,6 @@
 google-cloud-monitoring==2.10.0
-<<<<<<< HEAD
-google-cloud-trace==0.24.2
-=======
 # The version of google-cloud-trace must remain at 0.24.2 for this sample
 google-cloud-trace===0.24.2
->>>>>>> d4d26d41
 opencensus==0.11.0
 # Don't upgrade to 2.0.0 yet until opencensus-ext-flask is okay with it
 Flask==1.1.4
