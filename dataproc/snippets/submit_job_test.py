--- conflicted
+++ resolved
@@ -16,18 +16,8 @@
 import uuid
 
 import backoff
-<<<<<<< HEAD
-from google.api_core.exceptions import (
-    AlreadyExists,
-    InternalServerError,
-    InvalidArgument,
-    NotFound,
-    ServiceUnavailable
-)
-=======
 from google.api_core.exceptions import (AlreadyExists, InternalServerError, InvalidArgument, NotFound,
                                         ServiceUnavailable)
->>>>>>> 39369e95
 from google.cloud import dataproc_v1 as dataproc
 import pytest
 
