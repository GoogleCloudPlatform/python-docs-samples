# Copyright 2021 Google LLC
#
# Licensed under the Apache License, Version 2.0 (the "License");
# you may not use this file except in compliance with the License.
# You may obtain a copy of the License at
#
#     http://www.apache.org/licenses/LICENSE-2.0
#
# Unless required by applicable law or agreed to in writing, software
# distributed under the License is distributed on an "AS IS" BASIS,
# WITHOUT WARRANTIES OR CONDITIONS OF ANY KIND, either express or implied.
# See the License for the specific language governing permissions and
# limitations under the License.
import random
import re
import typing
import uuid

import backoff
import google.auth

from conftest import LOCATION
from create_ca_pool import create_ca_pool
from create_certificate_authority import create_certificate_authority
from delete_ca_pool import delete_ca_pool
from delete_certificate_authority import delete_certificate_authority
from disable_certificate_authority import disable_certificate_authority
from enable_certificate_authority import enable_certificate_authority
from monitor_certificate_authority import create_ca_monitor_policy
from undelete_certificate_authority import undelete_certificate_authority
from update_certificate_authority import update_ca_label

PROJECT = google.auth.default()[1]
COMMON_NAME = "COMMON_NAME"
ORGANIZATION = "ORGANIZATION"
CA_DURATION = 1000000


def generate_name() -> str:
    return "i" + uuid.uuid4().hex[:10]


# We are hitting 5 CAs per minute limit which can't be changed
<<<<<<< HEAD
# This will wait 30, 60, 120, 240 seconds on successive tries
def backoff_expo_wrapper():
    return backoff.expo(factor=30, base=2)
=======
# We set the backoff function to use 4 as base - this way the 3rd try
# should wait for 64 seconds and avoid per minute quota
# Adding some random amount of time to the backoff timer, so that we
# don't try to call the API at the same time in different tests running
# simultaneously.
def backoff_expo_wrapper():
    for exp in backoff.expo(base=4):
        if exp is None:
            yield None
            continue
        yield exp * (1 + random.random())
>>>>>>> 61d612e5


@backoff.on_exception(backoff_expo_wrapper, Exception, max_tries=3)
def test_create_certificate(capsys: typing.Any) -> None:
    CA_POOL_NAME = generate_name()
    CA_NAME = generate_name()

    create_ca_pool(PROJECT, LOCATION, CA_POOL_NAME)
    create_certificate_authority(
        PROJECT, LOCATION, CA_POOL_NAME, CA_NAME, COMMON_NAME, ORGANIZATION, CA_DURATION
    )

    out, _ = capsys.readouterr()

    assert re.search(
        f'Operation result: name: "projects/{PROJECT}/locations/{LOCATION}/caPools/{CA_POOL_NAME}/certificateAuthorities/{CA_NAME}"',
        out,
    )

    delete_certificate_authority(PROJECT, LOCATION, CA_POOL_NAME, CA_NAME)
    delete_ca_pool(PROJECT, LOCATION, CA_POOL_NAME)


def test_enable_and_disable_certificate_authority(
    certificate_authority, capsys: typing.Any
) -> None:
    CA_POOL_NAME, CA_NAME = certificate_authority

    enable_certificate_authority(PROJECT, LOCATION, CA_POOL_NAME, CA_NAME)
    disable_certificate_authority(PROJECT, LOCATION, CA_POOL_NAME, CA_NAME)

    out, _ = capsys.readouterr()

    assert re.search(
        f"Enabled Certificate Authority: {CA_NAME}",
        out,
    )
    assert re.search(
        f"Disabled Certificate Authority: {CA_NAME}",
        out,
    )


def test_undelete_certificate_authority(
    deleted_certificate_authority, capsys: typing.Any
) -> None:
    CA_POOL_NAME, CA_NAME = deleted_certificate_authority

    undelete_certificate_authority(PROJECT, LOCATION, CA_POOL_NAME, CA_NAME)
    delete_certificate_authority(PROJECT, LOCATION, CA_POOL_NAME, CA_NAME)
    delete_ca_pool(PROJECT, LOCATION, CA_POOL_NAME)

    out, _ = capsys.readouterr()
    assert re.search(
        f"Successfully undeleted Certificate Authority: {CA_NAME}",
        out,
    )
    assert re.search(
        f"Successfully deleted Certificate Authority: {CA_NAME}",
        out,
    )


def test_update_certificate_authority(
    certificate_authority, capsys: typing.Any
) -> None:
    CA_POOL_NAME, CA_NAME = certificate_authority

    update_ca_label(PROJECT, LOCATION, CA_POOL_NAME, CA_NAME)

    out, _ = capsys.readouterr()

    assert "Successfully updated the labels !" in out


@backoff.on_exception(backoff_expo_wrapper, Exception, max_tries=3)
def test_create_monitor_ca_policy(capsys: typing.Any) -> None:
    create_ca_monitor_policy(PROJECT)

    out, _ = capsys.readouterr()

    assert "Monitoring policy successfully created!" in out<|MERGE_RESOLUTION|>--- conflicted
+++ resolved
@@ -41,11 +41,6 @@
 
 
 # We are hitting 5 CAs per minute limit which can't be changed
-<<<<<<< HEAD
-# This will wait 30, 60, 120, 240 seconds on successive tries
-def backoff_expo_wrapper():
-    return backoff.expo(factor=30, base=2)
-=======
 # We set the backoff function to use 4 as base - this way the 3rd try
 # should wait for 64 seconds and avoid per minute quota
 # Adding some random amount of time to the backoff timer, so that we
@@ -57,7 +52,6 @@
             yield None
             continue
         yield exp * (1 + random.random())
->>>>>>> 61d612e5
 
 
 @backoff.on_exception(backoff_expo_wrapper, Exception, max_tries=3)
