--- conflicted
+++ resolved
@@ -66,10 +66,7 @@
 # [END iot_mqtt_jwt]
 
 
-<<<<<<< HEAD
-=======
 # [START iot_mqtt_config]
->>>>>>> 83d1c5b7
 def error_str(rc):
     """Convert a Paho error to a human readable string."""
     return '{}: {}'.format(rc, mqtt.error_string(rc))
