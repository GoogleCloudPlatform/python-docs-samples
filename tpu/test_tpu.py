# Copyright 2024 Google LLC
#
# Licensed under the Apache License, Version 2.0 (the "License");
# you may not use this file except in compliance with the License.
# You may obtain a copy of the License at
#
#    https://www.apache.org/licenses/LICENSE-2.0
#
# Unless required by applicable law or agreed to in writing, software
# distributed under the License is distributed on an "AS IS" BASIS,
# WITHOUT WARRANTIES OR CONDITIONS OF ANY KIND, either express or implied.
# See the License for the specific language governing permissions and
# limitations under the License.
import os
from unittest.mock import MagicMock, patch

import uuid

from google.cloud.tpu_v2.services.tpu.pagers import ListNodesPager
from google.cloud.tpu_v2.types import AcceleratorConfig, Node

import pytest

import create_tpu
import create_tpu_topology
import create_tpu_with_script
import delete_tpu
import get_tpu
import list_tpu
import start_tpu
import stop_tpu


TPU_NAME = "test-tpu-" + uuid.uuid4().hex[:6]
PROJECT_ID = os.getenv("GOOGLE_CLOUD_PROJECT")
ZONE = "us-south1-a"
FULL_TPU_NAME = f"projects/{PROJECT_ID}/locations/{ZONE}/nodes/{TPU_NAME}"
TPU_TYPE = "v5litepod-1"
TPU_VERSION = "tpu-vm-tf-2.17.0-pjrt"
METADATA = {
    "startup-script": """#!/bin/bash
    echo "Hello World" > /var/log/hello.log
    sudo pip3 install --upgrade numpy >> /var/log/hello.log 2>&1
    """
}


@pytest.fixture
def mock_tpu_client() -> MagicMock:
    with patch("google.cloud.tpu_v2.TpuClient") as mock_client:
        yield mock_client.return_value


@pytest.fixture
def operation() -> MagicMock:
    yield MagicMock()


def test_creating_tpu(mock_tpu_client: MagicMock, operation: MagicMock) -> None:
    mock_response = MagicMock(spec=Node)
    mock_response.state = Node.State.READY
    mock_response.name = FULL_TPU_NAME

    mock_tpu_client.create_node.return_value = operation
    operation.result.return_value = mock_response

    tpu = create_tpu.create_cloud_tpu(PROJECT_ID, ZONE, TPU_NAME, TPU_TYPE, TPU_VERSION)

    assert tpu.name == FULL_TPU_NAME
    assert tpu.state == Node.State.READY
    mock_tpu_client.create_node.assert_called_once()
    operation.result.assert_called_once()


def test_delete_tpu(mock_tpu_client: MagicMock) -> None:
    delete_tpu.delete_cloud_tpu(PROJECT_ID, ZONE, TPU_NAME)
    mock_tpu_client.delete_node.assert_called_once()


def test_creating_with_startup_script(
    mock_tpu_client: MagicMock, operation: MagicMock
) -> None:
    mock_response = MagicMock(spec=Node)
    mock_response.metadata = METADATA
    mock_tpu_client.create_node.return_value = operation
    operation.result.return_value = mock_response

    tpu_with_script = create_tpu_with_script.create_cloud_tpu_with_script(
        PROJECT_ID, ZONE, TPU_NAME, TPU_TYPE, TPU_VERSION
    )

    mock_tpu_client.create_node.assert_called_once()
    operation.result.assert_called_once()
    assert "--upgrade numpy" in tpu_with_script.metadata["startup-script"]


def test_get_tpu(mock_tpu_client: MagicMock) -> None:
    mock_response = MagicMock(spec=Node)
    mock_response.name = FULL_TPU_NAME
    mock_response.state = Node.State.READY

    mock_tpu_client.get_node.return_value = mock_response

    tpu = get_tpu.get_cloud_tpu(PROJECT_ID, ZONE, TPU_NAME)

    assert tpu.state == Node.State.READY
    assert tpu.name == FULL_TPU_NAME
    mock_tpu_client.get_node.assert_called_once()


def test_list_tpu(mock_tpu_client: MagicMock) -> None:
    mock_pager = MagicMock(spec=ListNodesPager)
    nodes = [
        Node(name="Node1", state=Node.State.READY),
        Node(name="Node2", state=Node.State.CREATING),
    ]
    mock_pager.__iter__.return_value = nodes

    mock_tpu_client.list_nodes.return_value = mock_pager

    nodes = list_tpu.list_cloud_tpu(PROJECT_ID, ZONE)
    assert len(list(nodes)) > 0
    mock_tpu_client.list_nodes.assert_called_once()


def test_stop_tpu(mock_tpu_client: MagicMock, operation: MagicMock) -> None:
    mock_response = MagicMock(spec=Node)
    mock_response.state = Node.State.STOPPED

    mock_tpu_client.stop_node.return_value = operation
    operation.result.return_value = mock_response

    node = stop_tpu.stop_cloud_tpu(PROJECT_ID, ZONE, TPU_NAME)

    mock_tpu_client.stop_node.assert_called_once()
    operation.result.assert_called_once()
    assert node.state == Node.State.STOPPED


def test_start_tpu(mock_tpu_client: MagicMock, operation: MagicMock) -> None:
    mock_response = MagicMock(spec=Node)
    mock_response.state = Node.State.READY

    mock_tpu_client.start_node.return_value = operation
    operation.result.return_value = mock_response

    node = start_tpu.start_cloud_tpu(PROJECT_ID, ZONE, TPU_NAME)

    mock_tpu_client.start_node.assert_called_once()
    operation.result.assert_called_once()
    assert node.state == Node.State.READY


<<<<<<< HEAD
def test_with_topology() -> None:
    topology_tpu_name = "topology-tpu-" + uuid.uuid4().hex[:5]
    topology_zone = "us-central1-f"
    try:
        topology_tpu = create_tpu_topology.create_cloud_tpu_with_topology(
            PROJECT_ID, topology_zone, topology_tpu_name, TPU_VERSION
        )
        assert topology_tpu.accelerator_config.type_ == AcceleratorConfig.Type.V2
        assert topology_tpu.accelerator_config.topology == "2x2"
    finally:
        delete_tpu.delete_cloud_tpu(PROJECT_ID, topology_zone, topology_tpu_name)
=======
def test_with_topology(mock_tpu_client: MagicMock, operation: MagicMock) -> None:
    from google.cloud import tpu_v2

    mock_response = MagicMock(spec=Node)
    mock_response.accelerator_config = tpu_v2.AcceleratorConfig(
        type_=tpu_v2.AcceleratorConfig.Type.V3,
        topology="2x2",
    )

    mock_tpu_client.create_node.return_value = operation
    operation.result.return_value = mock_response

    topology_tpu = create_tpu_topology.create_cloud_tpu_with_topology(
        PROJECT_ID, ZONE, TPU_NAME, TPU_VERSION
    )
    assert topology_tpu.accelerator_config.type_ == AcceleratorConfig.Type.V3
    assert topology_tpu.accelerator_config.topology == "2x2"
    mock_tpu_client.create_node.assert_called_once()
    operation.result.assert_called_once()
>>>>>>> bc8ac220
<|MERGE_RESOLUTION|>--- conflicted
+++ resolved
@@ -151,19 +151,6 @@
     assert node.state == Node.State.READY
 
 
-<<<<<<< HEAD
-def test_with_topology() -> None:
-    topology_tpu_name = "topology-tpu-" + uuid.uuid4().hex[:5]
-    topology_zone = "us-central1-f"
-    try:
-        topology_tpu = create_tpu_topology.create_cloud_tpu_with_topology(
-            PROJECT_ID, topology_zone, topology_tpu_name, TPU_VERSION
-        )
-        assert topology_tpu.accelerator_config.type_ == AcceleratorConfig.Type.V2
-        assert topology_tpu.accelerator_config.topology == "2x2"
-    finally:
-        delete_tpu.delete_cloud_tpu(PROJECT_ID, topology_zone, topology_tpu_name)
-=======
 def test_with_topology(mock_tpu_client: MagicMock, operation: MagicMock) -> None:
     from google.cloud import tpu_v2
 
@@ -182,5 +169,4 @@
     assert topology_tpu.accelerator_config.type_ == AcceleratorConfig.Type.V3
     assert topology_tpu.accelerator_config.topology == "2x2"
     mock_tpu_client.create_node.assert_called_once()
-    operation.result.assert_called_once()
->>>>>>> bc8ac220
+    operation.result.assert_called_once()