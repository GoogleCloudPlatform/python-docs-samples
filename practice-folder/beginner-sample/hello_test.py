# Copyright 2023 Google LLC
#
# Licensed under the Apache License, Version 2.0 (the "License");
# you may not use this file except in compliance with the License.
# You may obtain a copy of the License at
#
#    http://www.apache.org/licenses/LICENSE-2.0
#
# Unless required by applicable law or agreed to in writing, software
# distributed under the License is distributed on an "AS IS" BASIS,
# WITHOUT WARRANTIES OR CONDITIONS OF ANY KIND, either express or implied.
# See the License for the specific language governing permissions and
# limitations under the License.

import pytest

import hello


@pytest.fixture
def client():
    hello.app.testing = True
    return hello.app.test_client()


def test_home_page(client):
    response = client.get("/")
    assert response.status_code == 200
    assert response.text.startswith("Hello. This page was last updated at ")
<<<<<<< HEAD
    assert response.text.endswith("4:48 PM PST, Tuesday , November 28, 2023.")
=======
    assert response.text.endswith("3:47 PM PST, Thursday, November 30, 2023.")
>>>>>>> d3b7c372


def test_other_page(client):
    response = client.get("/help")
    assert response.status_code == 404<|MERGE_RESOLUTION|>--- conflicted
+++ resolved
@@ -27,11 +27,7 @@
     response = client.get("/")
     assert response.status_code == 200
     assert response.text.startswith("Hello. This page was last updated at ")
-<<<<<<< HEAD
-    assert response.text.endswith("4:48 PM PST, Tuesday , November 28, 2023.")
-=======
     assert response.text.endswith("3:47 PM PST, Thursday, November 30, 2023.")
->>>>>>> d3b7c372
 
 
 def test_other_page(client):
