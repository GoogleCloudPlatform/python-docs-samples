--- conflicted
+++ resolved
@@ -76,7 +76,7 @@
 
 
 # [START securitycenter_bulk_mute_v2]
-<<<<<<< HEAD
+
 def bulk_mute_findings(parent_path: str, location_id, mute_rule: str) -> None:
     """
       Kicks off a long-running operation (LRO) to bulk mute findings for a parent based on a filter.
@@ -103,32 +103,4 @@
     print(f"Bulk mute findings completed successfully! : {response}")
     return response
 
-=======
-# def bulk_mute_findings(parent_path: str, location_id, mute_rule: str) -> None:
-#     """
-#       Kicks off a long-running operation (LRO) to bulk mute findings for a parent based on a filter.
-#       The parent can be either an organization, folder, or project. The findings
-#       matched by the filter will be muted after the LRO is done.
-#     Args:
-#         parent_path: use any one of the following options:
-#                      - organizations/{organization}
-#                      - folders/{folder}
-#                      - projects/{project}
-#         mute_rule: Expression that identifies findings that should be updated.
-#     """
-#     from google.cloud import securitycenter_v2
-
-#     client = securitycenter_v2.SecurityCenterClient()
-
-#     request = securitycenter_v2.BulkMuteFindingsRequest()
-#     request.parent = parent_path + "/locations/" + location_id
-#     # To create mute rules, see:
-#     # https://cloud.google.com/security-command-center/docs/how-to-mute-findings#create_mute_rules
-#     request.filter = mute_rule
-
-#     response = client.bulk_mute_findings(request)
-#     print(f"Bulk mute findings completed successfully! : {response}")
-#     return response
->>>>>>> 4161bdb6
-
 # [END securitycenter_bulk_mute_v2]