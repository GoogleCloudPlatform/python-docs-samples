--- conflicted
+++ resolved
@@ -80,13 +80,9 @@
     assert updated_config is not None
     assert CREATE_CONFIG_ID in updated_config.name
 
-
-<<<<<<< HEAD
-=======
 @backoff.on_exception(
     backoff.expo, (InternalServerError, ServiceUnavailable, NotFound), max_tries=3
 )
->>>>>>> 4161bdb6
 def test_receive_notifications():
     assert snippets_notification_configs_v2.receive_notifications(PUBSUB_SUBSCRIPTION)
 
