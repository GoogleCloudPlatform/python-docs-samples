#!/usr/bin/env python
#
# Copyright 2024 Google LLC
#
# Licensed under the Apache License, Version 2.0 (the "License");
# you may not use this file except in compliance with the License.
# You may obtain a copy of the License at
#
#     https://www.apache.org/licenses/LICENSE-2.0
#
# Unless required by applicable law or agreed to in writing, software
# distributed under the License is distributed on an "AS IS" BASIS,
# WITHOUT WARRANTIES OR CONDITIONS OF ANY KIND, either express or implied.
# See the License for the specific language governing permissions and
# limitations under the License.

"""Examples of working with source and findings in Security Command Center."""

def list_all_findings(organization_id, source_id, location_id):
  count = 0
  # [START securitycenter_list_all_findings_v2]
  from google.cloud import securitycenter_v2

  # Create a client.
  client = securitycenter_v2.SecurityCenterClient()

  # 'parent' must be in one of the following formats:
  #   "organizations/{organization_id}"
  #   "projects/{project_id}"
  #   "folders/{folder_id}"
  parent = f"organizations/{organization_id}"

  # 'source_id' to scope the findings.
  # The "sources/-" suffix lists findings across all sources.  You
  # also use a specific source_name instead.
  # location_id= "global"
  all_sources = f"{parent}/sources/{source_id}/locations/{location_id}"

  # Create the request dictionary
  request = {"parent": all_sources}

  # Print the request for debugging
  print("Request: ", request)

  finding_result_iterator = client.list_findings(request={"parent": all_sources})
  for count, finding_result in enumerate(finding_result_iterator):
    print(
        "{}: name: {} resource: {}".format(
            count, finding_result.finding.name, finding_result.finding.resource_name
        )
    )
  # [END securitycenter_list_all_findings_v2]
  return count


def list_filtered_findings(organization_id, source_id, location_id):
  count = 0
  # [START securitycenter_list_filtered_findings_v2]
  from google.cloud import securitycenter_v2

  # Create a new client.
  client = securitycenter_v2.SecurityCenterClient()

  # 'parent' must be in one of the following formats:
  #   "organizations/{organization_id}"
  #   "projects/{project_id}"
  #   "folders/{folder_id}"
  parent = f"organizations/{organization_id}"

  # 'source_id' to scope the findings.
  # The "sources/-" suffix lists findings across all sources.  You
  # also use a specific source_name instead.
  # location_id= "global"
  all_sources = f"{parent}/sources/{source_id}/locations/{location_id}"
  finding_result_iterator = client.list_findings(
      request={"parent": all_sources, "filter": 'severity="MEDIUM"'}
  )
  # Iterate an print all finding names and the resource they are
  # in reference to.
  for count, finding_result in enumerate(finding_result_iterator):
    print(
        "{}: name: {} resource: {}".format(
            count, finding_result.finding.name, finding_result.finding.resource_name
        )
    )
  # [END securitycenter_list_filtered_findings_v2]
  return count


def group_all_findings(organization_id, source_id, location_id):
  """Demonstrates grouping all findings across an organization."""
  count = 0
  # [START securitycenter_group_all_findings_v2]
  from google.cloud import securitycenter_v2

  # Create a client.
  client = securitycenter_v2.SecurityCenterClient()

  # 'parent' must be in one of the following formats:
  #   "organizations/{organization_id}"
  #   "projects/{project_id}"
  #   "folders/{folder_id}"
  parent = f"organizations/{organization_id}"

  # 'source_id' to scope the findings.
  # The "sources/-" suffix lists findings across all sources.  You
  # also use a specific source_name instead.
  # location_id= "global"
  all_sources = f"{parent}/sources/{source_id}/locations/{location_id}"

  group_result_iterator = client.group_findings(
      request={"parent": all_sources, "group_by": "category"}
  )
  for count, group_result in enumerate(group_result_iterator):
    print((count + 1), group_result)
  # [END securitycenter_group_all_findings_v2]
  return count


def group_filtered_findings(organization_id, source_id, location_id):
  """Demonstrates grouping all findings across an organization."""
  count = 0
  # [START securitycenter_group_filtered_findings_v2]
  from google.cloud import securitycenter_v2

  # Create a client.
  client = securitycenter_v2.SecurityCenterClient()

  # 'parent' must be in one of the following formats:
  #   "organizations/{organization_id}"
  #   "projects/{project_id}"
  #   "folders/{folder_id}"
  parent = f"organizations/{organization_id}"

  # 'source_id' to scope the findings.
  # The "sources/-" suffix lists findings across all sources.  You
  # also use a specific source_name instead.
  # location_id= "global"
  all_sources = f"{parent}/sources/{source_id}/locations/{location_id}"

  group_result_iterator = client.group_findings(
      request={
          "parent": all_sources,
          "group_by": "category",
          "filter": 'state="ACTIVE"',
      }
  )
  for count, group_result in enumerate(group_result_iterator):
    print((count + 1), group_result)
  # [END securitycenter_group_filtered_findings_v2]
  return count


def list_findings_with_security_marks(organization_id, source_id, location_id):
  count = 0
  # [START securitycenter_list_findings_with_security_marks_v2]
  from google.cloud import securitycenter_v2

  # Create a new client.
  client = securitycenter_v2.SecurityCenterClient()

  # 'parent' must be in one of the following formats:
  #   "organizations/{organization_id}"
  #   "projects/{project_id}"
  #   "folders/{folder_id}"
  parent = f"organizations/{organization_id}"

  # 'source_id' to scope the findings.
  # The "sources/-" suffix lists findings across all sources.  You
  # also use a specific source_name instead.
  # location_id= "global"
  all_sources = f"{parent}/sources/{source_id}/locations/{location_id}"
  finding_result_iterator = client.list_findings(
      request={"parent": all_sources, "filter": 'NOT security_marks.marks.ACK="true" AND NOT mute="MUTED" AND state="ACTIVE"'}
  )
  # Iterate an print all finding names and the resource they are
  # in reference to.
  for count, finding_result in enumerate(finding_result_iterator):
    print(
        "{}: name: {} resource: {}".format(
            count, finding_result.finding.name, finding_result.finding.resource_name
        )
    )
  # [END securitycenter_list_findings_with_security_marks_v2]
  return count


def group_findings_by_state(organization_id, source_id, location_id):
  """Demonstrates grouping all findings across an organization."""
  count = 0
  # [START securitycenter_group_findings_by_state_v2]
  from google.cloud import securitycenter_v2

  # Create a client.
  client = securitycenter_v2.SecurityCenterClient()

  # 'parent' must be in one of the following formats:
  #   "organizations/{organization_id}"
  #   "projects/{project_id}"
  #   "folders/{folder_id}"
  parent = f"organizations/{organization_id}"

  # 'source_id' to scope the findings.
  # The "sources/-" suffix lists findings across all sources.  You
  # also use a specific source_name instead.
  # location_id= "global"
  all_sources = f"{parent}/sources/{source_id}/locations/{location_id}"

  group_result_iterator = client.group_findings(
      request={"parent": all_sources, "group_by": "state"}
  )
  for count, group_result in enumerate(group_result_iterator):
    print((count + 1), group_result)
  # [END securitycenter_group_findings_by_state_v2]
  return count


<<<<<<< HEAD

def create_source(organization_id):
  """Create a new findings source."""
  # [START securitycenter_create_source]
  from google.cloud import securitycenter_v2

  client = securitycenter_v2.SecurityCenterClient()
  # organization_id is the numeric ID of the organization. e.g.:
  # organization_id = "111122222444"
  org_name = f"organizations/{organization_id}"

  response = client.create_source(
      request={
          "parent": org_name,
          "source": {
              "display_name": "Customized Display Name",
              "description": "A new custom source that does X",
          },
      }
  )
  print(f"Created Source: {response.name}")
  return response
  # [END securitycenter_create_source]


def get_source(source_name):
  """Gets an existing source."""
  # [START securitycenter_get_source]
  from google.cloud import securitycenter_v2

  client = securitycenter_v2.SecurityCenterClient()
=======
def create_finding(organization_id, location_id, finding_id, source_name, category):
  """Creates a new finding."""
  # [START securitycenter_create_finding_v2]
  import datetime

  from google.cloud import securitycenter_v2
  from google.cloud.securitycenter_v2 import Finding

  # Create a new client.
  client = securitycenter_v2.SecurityCenterClient()

  # Use the current time as the finding "event time".
  event_time = datetime.datetime.now(tz=datetime.timezone.utc)
>>>>>>> 75a62a6e

  # 'source_name' is the resource path for a source that has been
  # created previously (you can use list_sources to find a specific one).
  # Its format is:
  # source_name = "organizations/{organization_id}/sources/{source_id}"
  # e.g.:
  # source_name = "organizations/111122222444/sources/1234"
<<<<<<< HEAD
  source = client.get_source(request={"name": source_name})

  print(f"Source: {source}")
  # [END securitycenter_get_source]
  return source


def update_source(source_name):
  """Updates a source's display name."""
  # [START securitycenter_update_source]
  from google.cloud import securitycenter
  from google.protobuf import field_mask_pb2

  client = securitycenter.SecurityCenterClient()

  # Field mask to only update the display name.
  field_mask = field_mask_pb2.FieldMask(paths=["display_name"])
=======
  # source_name = f"organizations/{organization_id}/sources/{source_name}"
  # category= "MEDIUM_RISK_ONE"
  # The resource this finding applies to.  The CSCC UI can link
  # the findings for a resource to the corresponding Asset of a resource
  # if there are matches.
  resource_name = f"//cloudresourcemanager.googleapis.com/organizations/{organization_id}"

  finding = Finding(
      state=Finding.State.ACTIVE,
      resource_name=resource_name,
      category=category,
      event_time=event_time,
  )
  parent = source_name+"/locations/"+location_id
  # Call The API.
  created_finding = client.create_finding(
      request={"parent": parent, "finding_id": finding_id, "finding": finding}
  )
  print(created_finding)
  # [END securitycenter_create_finding_v2]
  return created_finding


def update_finding(source_name, location_id):
  # [START securitycenter_update_finding_source_properties_v2]
  import datetime

  from google.cloud import securitycenter_v2
  from google.cloud.securitycenter_v2 import Finding
  from google.protobuf import field_mask_pb2

  client = securitycenter_v2.SecurityCenterClient()
  # Only update the specific source property and event_time.  event_time
  # is required for updates.
  field_mask = field_mask_pb2.FieldMask(
      paths=["source_properties.s_value", "event_time"]
  )

  # Set the update time to Now.  This must be some time greater then the
  # event_time on the original finding.
  event_time = datetime.datetime.now(tz=datetime.timezone.utc)
>>>>>>> 75a62a6e

  # 'source_name' is the resource path for a source that has been
  # created previously (you can use list_sources to find a specific one).
  # Its format is:
  # source_name = "organizations/{organization_id}/sources/{source_id}"
  # e.g.:
  # source_name = "organizations/111122222444/sources/1234"
<<<<<<< HEAD
  updated = client.update_source(
      request={
          "source": {"name": source_name, "display_name": "Updated Display Name"},
          "update_mask": field_mask,
      }
  )
  print(f"Updated Source: {updated}")
  # [END securitycenter_update_source]
  return updated


def list_source(organization_id):
  """Lists finding sources."""
  count = -1
  # [START securitycenter_list_sources]
  from google.cloud import securitycenter

  # Create a new client.
  client = securitycenter.SecurityCenterClient()
  # 'parent' must be in one of the following formats:
  #   "organizations/{organization_id}"
  #   "projects/{project_id}"
  #   "folders/{folder_id}"
  parent = f"organizations/{organization_id}"

  # Call the API and print out each existing source.
  for count, source in enumerate(client.list_sources(request={"parent": parent})):
    print(count, source)
  # [END securitycenter_list_sources]
  return count
=======
  finding_name = f"{source_name}/locations/{location_id}/findings/samplefindingid"
  finding = Finding(
      name=finding_name,
      source_properties={"s_value": "new_string"},
      event_time=event_time,
  )
  updated_finding = client.update_finding(
      request={"finding": finding, "update_mask": field_mask}
  )

  print(
      "New Source properties: {}, Event Time {}".format(
          updated_finding.source_properties, updated_finding.event_time
      )
  )
  return updated_finding
  # [END securitycenter_update_finding_source_properties_v2]
>>>>>>> 75a62a6e
<|MERGE_RESOLUTION|>--- conflicted
+++ resolved
@@ -215,8 +215,6 @@
   return count
 
 
-<<<<<<< HEAD
-
 def create_source(organization_id):
   """Create a new findings source."""
   # [START securitycenter_create_source]
@@ -247,21 +245,6 @@
   from google.cloud import securitycenter_v2
 
   client = securitycenter_v2.SecurityCenterClient()
-=======
-def create_finding(organization_id, location_id, finding_id, source_name, category):
-  """Creates a new finding."""
-  # [START securitycenter_create_finding_v2]
-  import datetime
-
-  from google.cloud import securitycenter_v2
-  from google.cloud.securitycenter_v2 import Finding
-
-  # Create a new client.
-  client = securitycenter_v2.SecurityCenterClient()
-
-  # Use the current time as the finding "event time".
-  event_time = datetime.datetime.now(tz=datetime.timezone.utc)
->>>>>>> 75a62a6e
 
   # 'source_name' is the resource path for a source that has been
   # created previously (you can use list_sources to find a specific one).
@@ -269,7 +252,6 @@
   # source_name = "organizations/{organization_id}/sources/{source_id}"
   # e.g.:
   # source_name = "organizations/111122222444/sources/1234"
-<<<<<<< HEAD
   source = client.get_source(request={"name": source_name})
 
   print(f"Source: {source}")
@@ -287,7 +269,64 @@
 
   # Field mask to only update the display name.
   field_mask = field_mask_pb2.FieldMask(paths=["display_name"])
-=======
+
+  # 'source_name' is the resource path for a source that has been
+  # created previously (you can use list_sources to find a specific one).
+  # Its format is:
+  # source_name = "organizations/{organization_id}/sources/{source_id}"
+  # e.g.:
+  # source_name = "organizations/111122222444/sources/1234"
+  updated = client.update_source(
+      request={
+          "source": {"name": source_name, "display_name": "Updated Display Name"},
+          "update_mask": field_mask,
+      }
+  )
+  print(f"Updated Source: {updated}")
+  # [END securitycenter_update_source]
+  return updated
+
+
+def list_source(organization_id):
+  """Lists finding sources."""
+  count = -1
+  # [START securitycenter_list_sources]
+  from google.cloud import securitycenter
+
+  # Create a new client.
+  client = securitycenter.SecurityCenterClient()
+  # 'parent' must be in one of the following formats:
+  #   "organizations/{organization_id}"
+  #   "projects/{project_id}"
+  #   "folders/{folder_id}"
+  parent = f"organizations/{organization_id}"
+
+  # Call the API and print out each existing source.
+  for count, source in enumerate(client.list_sources(request={"parent": parent})):
+    print(count, source)
+  # [END securitycenter_list_sources]
+  return count
+
+def create_finding(organization_id, location_id, finding_id, source_name, category):
+  """Creates a new finding."""
+  # [START securitycenter_create_finding_v2]
+  import datetime
+
+  from google.cloud import securitycenter_v2
+  from google.cloud.securitycenter_v2 import Finding
+
+  # Create a new client.
+  client = securitycenter_v2.SecurityCenterClient()
+
+  # Use the current time as the finding "event time".
+  event_time = datetime.datetime.now(tz=datetime.timezone.utc)
+
+  # 'source_name' is the resource path for a source that has been
+  # created previously (you can use list_sources to find a specific one).
+  # Its format is:
+  # source_name = "organizations/{organization_id}/sources/{source_id}"
+  # e.g.:
+  # source_name = "organizations/111122222444/sources/1234"
   # source_name = f"organizations/{organization_id}/sources/{source_name}"
   # category= "MEDIUM_RISK_ONE"
   # The resource this finding applies to.  The CSCC UI can link
@@ -329,7 +368,6 @@
   # Set the update time to Now.  This must be some time greater then the
   # event_time on the original finding.
   event_time = datetime.datetime.now(tz=datetime.timezone.utc)
->>>>>>> 75a62a6e
 
   # 'source_name' is the resource path for a source that has been
   # created previously (you can use list_sources to find a specific one).
@@ -337,38 +375,6 @@
   # source_name = "organizations/{organization_id}/sources/{source_id}"
   # e.g.:
   # source_name = "organizations/111122222444/sources/1234"
-<<<<<<< HEAD
-  updated = client.update_source(
-      request={
-          "source": {"name": source_name, "display_name": "Updated Display Name"},
-          "update_mask": field_mask,
-      }
-  )
-  print(f"Updated Source: {updated}")
-  # [END securitycenter_update_source]
-  return updated
-
-
-def list_source(organization_id):
-  """Lists finding sources."""
-  count = -1
-  # [START securitycenter_list_sources]
-  from google.cloud import securitycenter
-
-  # Create a new client.
-  client = securitycenter.SecurityCenterClient()
-  # 'parent' must be in one of the following formats:
-  #   "organizations/{organization_id}"
-  #   "projects/{project_id}"
-  #   "folders/{folder_id}"
-  parent = f"organizations/{organization_id}"
-
-  # Call the API and print out each existing source.
-  for count, source in enumerate(client.list_sources(request={"parent": parent})):
-    print(count, source)
-  # [END securitycenter_list_sources]
-  return count
-=======
   finding_name = f"{source_name}/locations/{location_id}/findings/samplefindingid"
   finding = Finding(
       name=finding_name,
@@ -386,4 +392,3 @@
   )
   return updated_finding
   # [END securitycenter_update_finding_source_properties_v2]
->>>>>>> 75a62a6e
