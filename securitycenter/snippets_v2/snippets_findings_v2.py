--- conflicted
+++ resolved
@@ -145,11 +145,75 @@
           "filter": 'state="ACTIVE"',
       }
   )
-<<<<<<< HEAD
-  for i, group_result in enumerate(group_result_iterator):
-    print((i + 1), group_result)
-  # [END securitycenter_group_filtered_findings]
-  return i
+  for count, group_result in enumerate(group_result_iterator):
+    print((count + 1), group_result)
+  # [END securitycenter_group_filtered_findings_v2]
+  return count
+
+
+def list_findings_with_security_marks(organization_id, source_id, location_id):
+  count = 0
+  # [START securitycenter_list_findings_with_security_marks_v2]
+  from google.cloud import securitycenter_v2
+
+  # Create a new client.
+  client = securitycenter_v2.SecurityCenterClient()
+
+  # 'parent' must be in one of the following formats:
+  #   "organizations/{organization_id}"
+  #   "projects/{project_id}"
+  #   "folders/{folder_id}"
+  parent = f"organizations/{organization_id}"
+
+  # 'source_id' to scope the findings.
+  # The "sources/-" suffix lists findings across all sources.  You
+  # also use a specific source_name instead.
+  # location_id= "global"
+  all_sources = f"{parent}/sources/{source_id}/locations/{location_id}"
+  finding_result_iterator = client.list_findings(
+      request={"parent": all_sources, "filter": 'NOT security_marks.marks.ACK="true" AND NOT mute="MUTED" AND state="ACTIVE"'}
+  )
+  # Iterate an print all finding names and the resource they are
+  # in reference to.
+  for count, finding_result in enumerate(finding_result_iterator):
+    print(
+        "{}: name: {} resource: {}".format(
+            count, finding_result.finding.name, finding_result.finding.resource_name
+        )
+    )
+  # [END securitycenter_list_findings_with_security_marks_v2]
+  return count
+
+
+def group_findings_by_state(organization_id, source_id, location_id):
+  """Demonstrates grouping all findings across an organization."""
+  count = 0
+  # [START securitycenter_group_findings_by_state_v2]
+  from google.cloud import securitycenter_v2
+
+  # Create a client.
+  client = securitycenter_v2.SecurityCenterClient()
+
+  # 'parent' must be in one of the following formats:
+  #   "organizations/{organization_id}"
+  #   "projects/{project_id}"
+  #   "folders/{folder_id}"
+  parent = f"organizations/{organization_id}"
+
+  # 'source_id' to scope the findings.
+  # The "sources/-" suffix lists findings across all sources.  You
+  # also use a specific source_name instead.
+  # location_id= "global"
+  all_sources = f"{parent}/sources/{source_id}/locations/{location_id}"
+
+  group_result_iterator = client.group_findings(
+      request={"parent": all_sources, "group_by": "state"}
+  )
+  for count, group_result in enumerate(group_result_iterator):
+    print((count + 1), group_result)
+  # [END securitycenter_group_findings_by_state_v2]
+  return count
+
 
 
 def create_source(organization_id):
@@ -162,7 +226,7 @@
   # organization_id = "111122222444"
   org_name = f"organizations/{organization_id}"
 
-  created = client.create_source(
+  response = client.create_source(
       request={
           "parent": org_name,
           "source": {
@@ -171,7 +235,8 @@
           },
       }
   )
-  print(f"Created Source: {created.name}")
+  print(f"Created Source: {response.name}")
+  return response
   # [END securitycenter_create_source]
 
 
@@ -225,88 +290,20 @@
 
 def list_source(organization_id):
   """Lists finding sources."""
-  i = -1
+  count = -1
   # [START securitycenter_list_sources]
   from google.cloud import securitycenter
 
   # Create a new client.
   client = securitycenter.SecurityCenterClient()
-=======
-  for count, group_result in enumerate(group_result_iterator):
-    print((count + 1), group_result)
-  # [END securitycenter_group_filtered_findings_v2]
-  return count
-
-
-def list_findings_with_security_marks(organization_id, source_id, location_id):
-  count = 0
-  # [START securitycenter_list_findings_with_security_marks_v2]
-  from google.cloud import securitycenter_v2
-
-  # Create a new client.
-  client = securitycenter_v2.SecurityCenterClient()
-
-  # 'parent' must be in one of the following formats:
-  #   "organizations/{organization_id}"
-  #   "projects/{project_id}"
-  #   "folders/{folder_id}"
-  parent = f"organizations/{organization_id}"
-
-  # 'source_id' to scope the findings.
-  # The "sources/-" suffix lists findings across all sources.  You
-  # also use a specific source_name instead.
-  # location_id= "global"
-  all_sources = f"{parent}/sources/{source_id}/locations/{location_id}"
-  finding_result_iterator = client.list_findings(
-      request={"parent": all_sources, "filter": 'NOT security_marks.marks.ACK="true" AND NOT mute="MUTED" AND state="ACTIVE"'}
-  )
-  # Iterate an print all finding names and the resource they are
-  # in reference to.
-  for count, finding_result in enumerate(finding_result_iterator):
-    print(
-        "{}: name: {} resource: {}".format(
-            count, finding_result.finding.name, finding_result.finding.resource_name
-        )
-    )
-  # [END securitycenter_list_findings_with_security_marks_v2]
-  return count
-
-
-def group_findings_by_state(organization_id, source_id, location_id):
-  """Demonstrates grouping all findings across an organization."""
-  count = 0
-  # [START securitycenter_group_findings_by_state_v2]
-  from google.cloud import securitycenter_v2
-
-  # Create a client.
-  client = securitycenter_v2.SecurityCenterClient()
-
->>>>>>> 31c15f37
-  # 'parent' must be in one of the following formats:
-  #   "organizations/{organization_id}"
-  #   "projects/{project_id}"
-  #   "folders/{folder_id}"
-  parent = f"organizations/{organization_id}"
-
-<<<<<<< HEAD
+  # 'parent' must be in one of the following formats:
+  #   "organizations/{organization_id}"
+  #   "projects/{project_id}"
+  #   "folders/{folder_id}"
+  parent = f"organizations/{organization_id}"
+
   # Call the API and print out each existing source.
-  for i, source in enumerate(client.list_sources(request={"parent": parent})):
-    print(i, source)
+  for count, source in enumerate(client.list_sources(request={"parent": parent})):
+    print(count, source)
   # [END securitycenter_list_sources]
-  return i
-=======
-  # 'source_id' to scope the findings.
-  # The "sources/-" suffix lists findings across all sources.  You
-  # also use a specific source_name instead.
-  # location_id= "global"
-  all_sources = f"{parent}/sources/{source_id}/locations/{location_id}"
-
-  group_result_iterator = client.group_findings(
-      request={"parent": all_sources, "group_by": "state"}
-  )
-  for count, group_result in enumerate(group_result_iterator):
-    print((count + 1), group_result)
-  # [END securitycenter_group_findings_by_state_v2]
-  return count
-
->>>>>>> 31c15f37
+  return count