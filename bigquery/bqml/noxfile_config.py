--- conflicted
+++ resolved
@@ -21,17 +21,11 @@
 # https://github.com/GoogleCloudPlatform/python-docs-samples/blob/main/noxfile_config.py
 
 TEST_CONFIG_OVERRIDE = {
-<<<<<<< HEAD
     # You can opt out specific Python versions from the test.
     # To save resources, please consider testing 2 versions at most.
-    # Test min and max supported versions which are python 3.7 and 3.11
+    # google-cloud-bigquery==2.x doesn't support python 3.11
     # Ignoring python 2.7 which is no longer supported.
-    "ignored_versions": ["2.7", "3.8", "3.9", "3.10"],
-=======
-    # You can opt out from the test for specific Python versions.
-    # Skipping for Python 3.9 due to pyarrow compilation failure.
-    "ignored_versions": ["2.7", "3.6", "3.9", "3.11"],
->>>>>>> 66e069f9
+    "ignored_versions": ["2.7", "3.8", "3.9", "3.11"],
     # Old samples are opted out of enforcing Python type hints
     # All new samples should feature them
     "enforce_type_hints": False,
