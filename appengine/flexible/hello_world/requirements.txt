--- conflicted
+++ resolved
@@ -1,11 +1,5 @@
-<<<<<<< HEAD
 Flask==3.0.3; python_version > '3.6'
-Flask==3.0.3; python_version < '3.7'
-Werkzeug==3.0.1; python_version > '3.6'
-=======
-Flask==3.0.0; python_version > '3.6'
 Flask==2.3.3; python_version < '3.7'
 Werkzeug==3.0.3; python_version > '3.6'
->>>>>>> 49fab8ab
 Werkzeug==2.3.7; python_version < '3.7'
 gunicorn==22.0.0