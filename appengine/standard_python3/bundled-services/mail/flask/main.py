# Copyright 2022 Google LLC
#
# Licensed under the Apache License, Version 2.0 (the "License");
# you may not use this file except in compliance with the License.
# You may obtain a copy of the License at
#
#     http://www.apache.org/licenses/LICENSE-2.0
#
# Unless required by applicable law or agreed to in writing, software
# distributed under the License is distributed on an "AS IS" BASIS,
# WITHOUT WARRANTIES OR CONDITIONS OF ANY KIND, either express or implied.
# See the License for the specific language governing permissions and
# limitations under the License.

import os

from flask import Flask, request
from google.appengine.api import mail
from google.appengine.api import wrap_wsgi_app

app = Flask(__name__)

# Enable access to bundled services
app.wsgi_app = wrap_wsgi_app(app.wsgi_app)


@app.route("/", methods=["GET"])
def home_page():
    html = """
<!DOCTYPE html5>
<html>
<head><title>App Engine Legacy Mail</title></head>
<body>
    <h1>Send Email from App Engine</h1>

    <form action="" method="POST">
        <label for="email">Send email to address: </label>
        <input type="text" name="email" id="email" size="40"/>
        <br />
        <label for="body">With this body: </label>
        <input type="text" name="body" id="body" size="40"/>
        <br />
        <input type="submit" value="Send" />
    </form>
</body>
"""
    return html


@app.route("/", methods=["POST"])
def send_mail():
    project_id = os.environ.get("GOOGLE_CLOUD_PROJECT")

    address = request.form.get("email")
    if address is None:
        print("Error: missing email address")
        return "Error: Missing email address", 400

    mail.send_mail(
        sender=f"demo-app@{project_id}.appspotmail.com",
        to=address,
        subject="App Engine Outgoing Email",
        body=request.form.get("body"),
    )

    print(f"Successfully sent mail to {address}.")
    return f"Successfully sent mail to {address}.", 201


# [START gae_mail_handler_bounce_flask]
@app.route("/_ah/bounce", methods=["POST"])
def receive_bounce():
    bounce_message = mail.BounceNotification(dict(request.form.lists()))

    # Do something with the message
    print("Bounce original: ", bounce_message.original)
    print("Bounce notification: ", bounce_message.notification)

    return "OK", 200
# [END gae_mail_handler_bounce_flask]


<<<<<<< HEAD
# [END gae_mail_handler_bounce_flask]


=======
>>>>>>> e0327326
# [START gae_mail_handler_receive_flask]
@app.route("/_ah/mail/<path>", methods=["POST"])
def receive_mail(path):
    message = mail.InboundEmailMessage(request.get_data())

    # Do something with the message
    print(f"Received greeting for {message.to} at {message.date} from {message.sender}")
    for content_type, payload in message.bodies("text/plain"):
        print(f"Text/plain body: {payload.decode()}")
        break

    return "OK", 200
<<<<<<< HEAD


=======
>>>>>>> e0327326
# [END gae_mail_handler_receive_flask]<|MERGE_RESOLUTION|>--- conflicted
+++ resolved
@@ -80,12 +80,6 @@
 # [END gae_mail_handler_bounce_flask]
 
 
-<<<<<<< HEAD
-# [END gae_mail_handler_bounce_flask]
-
-
-=======
->>>>>>> e0327326
 # [START gae_mail_handler_receive_flask]
 @app.route("/_ah/mail/<path>", methods=["POST"])
 def receive_mail(path):
@@ -98,9 +92,4 @@
         break
 
     return "OK", 200
-<<<<<<< HEAD
-
-
-=======
->>>>>>> e0327326
 # [END gae_mail_handler_receive_flask]