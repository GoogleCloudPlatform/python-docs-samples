# Copyright 2022 Google LLC
#
# Licensed under the Apache License, Version 2.0 (the "License");
# you may not use this file except in compliance with the License.
# You may obtain a copy of the License at
#
#     http://www.apache.org/licenses/LICENSE-2.0
#
# Unless required by applicable law or agreed to in writing, software
# distributed under the License is distributed on an "AS IS" BASIS,
# WITHOUT WARRANTIES OR CONDITIONS OF ANY KIND, either express or implied.
# See the License for the specific language governing permissions and
# limitations under the License.

import cgi
import http
import os
import re

from google.appengine.api import mail
from google.appengine.api import wrap_wsgi_app


# [START gae_mail_handler_receive_wsgi]
def HelloReceiver(environ, start_response):
    if environ["REQUEST_METHOD"] != "POST":
        return ("", http.HTTPStatus.METHOD_NOT_ALLOWED, [("Allow", "POST")])

    message = mail.InboundEmailMessage.from_environ(environ)

    print(f"Received greeting for {message.to} at {message.date} from {message.sender}")
    for content_type, payload in message.bodies("text/plain"):
        print(f"Text/plain body: {payload.decode()}")
        break

    response = http.HTTPStatus.OK
    start_response(f"{response.value} {response.phrase}", [])
    return ["success".encode("utf-8")]
# [END gae_mail_handler_receive_wsgi]


<<<<<<< HEAD
# [END gae_mail_handler_receive_wsgi]


=======
>>>>>>> e0327326
# [START gae_mail_handler_bounce_wsgi]
def BounceReceiver(environ, start_response):
    if environ["REQUEST_METHOD"] != "POST":
        return ("", http.HTTPStatus.METHOD_NOT_ALLOWED, [("Allow", "POST")])

    bounce_message = mail.BounceNotification.from_environ(environ)

    # Do something with the message
    print("Bounce original: ", bounce_message.original)
    print("Bounce notification: ", bounce_message.notification)

    # Return suitable response
    response = http.HTTPStatus.OK
    start_response(f"{response.value} {response.phrase}", [])
    return ["success".encode("utf-8")]
# [END gae_mail_handler_bounce_wsgi]


# [END gae_mail_handler_bounce_wsgi]


def HomePage(environ, start_response):
    if environ["REQUEST_METHOD"] == "GET":
        html = """
<!DOCTYPE html5>
<html>
<head><title>App Engine Legacy Mail</title></head>
<body>
    <h1>Send Email from App Engine</h1>
    <form action="" method="POST">
        <label for="email">Send email to address: </label>
        <input type="text" name="email" id="email" size="40"/>
        <br />
        <label for="body">With this body: </label>
        <input type="text" name="body" id="body" size="40"/>
        <br />
        <input type="submit" value="Send" />
    </form>
</body>
"""
        response = http.HTTPStatus.OK
        start_response(f"{response.value} {response.phrase}", [])
        return [html.encode("utf-8")]

    else:  # POST request
        project_id = os.environ.get("GOOGLE_CLOUD_PROJECT")

        form = cgi.parse(environ["wsgi.input"])

        address = form.get("email")[0]
        if address is None:
            print("Error: missing email address")
            return "Error: Missing email address", 400

        mail.send_mail(
            sender=f"demo-app@{project_id}.appspotmail.com",
            to=address,
            subject="App Engine Outgoing Email",
            body=form.get("body")[0],
        )

        print(f"Successfully sent mail to {address}.")

        response = http.HTTPStatus.CREATED
        start_response(f"{response.value} {response.phrase}", [])
        return [f"Successfully sent mail to {address}.".encode("utf-8")]


routes = {
    mail.INCOMING_MAIL_URL_PATTERN: HelloReceiver,
    mail.BOUNCE_NOTIFICATION_URL_PATH: BounceReceiver,
    "": HomePage,
}


class WSGIApplication:
    def __call__(self, environ, start_response):
        path = environ.get("PATH_INFO", "")
        for regex, callable in routes.items():
            match = re.search(regex, path)
            if match is not None:
                return callable(environ, start_response)
        start_response("404 Not Found", [("Content-Type", "text/plain")])
        return ["Not found".encode("utf-8")]


app = wrap_wsgi_app(WSGIApplication())<|MERGE_RESOLUTION|>--- conflicted
+++ resolved
@@ -39,12 +39,6 @@
 # [END gae_mail_handler_receive_wsgi]
 
 
-<<<<<<< HEAD
-# [END gae_mail_handler_receive_wsgi]
-
-
-=======
->>>>>>> e0327326
 # [START gae_mail_handler_bounce_wsgi]
 def BounceReceiver(environ, start_response):
     if environ["REQUEST_METHOD"] != "POST":
