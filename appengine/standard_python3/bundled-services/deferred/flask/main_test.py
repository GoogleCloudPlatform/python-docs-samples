--- conflicted
+++ resolved
@@ -33,12 +33,6 @@
         shell=True,
     )
 
-<<<<<<< HEAD
-    result = json.loads(output.stdout)
-    version_id = result["versions"][0]["id"]
-    project_id = result["versions"][0]["project"]
-    print(f"Version is {version_id}")
-=======
     try:
         result = json.loads(output.stdout)
         version_id = result["versions"][0]["id"]
@@ -47,7 +41,6 @@
         print(f"New version deployment output not usable: {e}")
         print(f"Command stderr is '{output.stderr}'")
         raise ValueError
->>>>>>> 1baea535
 
     yield project_id, version_id
 
