--- conflicted
+++ resolved
@@ -61,9 +61,4 @@
     print("Executing deferred task.")
     # request.environ contains the WSGI `environ` dictionary (See PEP 0333)
     return deferred.Handler().post(request.environ)
-<<<<<<< HEAD
-
-
-=======
->>>>>>> e0327326
 # [END gae_deferred_handler_flask]