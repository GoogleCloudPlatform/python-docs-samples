--- conflicted
+++ resolved
@@ -13,13 +13,7 @@
 # limitations under the License.
 
 import uuid
-
 import pytest
-<<<<<<< HEAD
-
-import main
-=======
->>>>>>> d5d008a3
 
 import main
 
