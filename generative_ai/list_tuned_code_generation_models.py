--- conflicted
+++ resolved
@@ -1,48 +1,40 @@
-# Copyright 2023 Google LLC
-#
-# Licensed under the Apache License, Version 2.0 (the "License");
-# you may not use this file except in compliance with the License.
-# You may obtain a copy of the License at
-#
-#    https://www.apache.org/licenses/LICENSE-2.0
-#
-# Unless required by applicable law or agreed to in writing, software
-# distributed under the License is distributed on an "AS IS" BASIS,
-# WITHOUT WARRANTIES OR CONDITIONS OF ANY KIND, either express or implied.
-# See the License for the specific language governing permissions and
-# limitations under the License.
-
-<<<<<<< HEAD
-=======
-# [START aiplatform_sdk_list_tuned_code_generation_models]
-
-import vertexai
-from vertexai.language_models import CodeGenerationModel
-
->>>>>>> f3a4948f
-
-def list_tuned_code_generation_models(
-    project_id: str,
-    location: str,
-) -> None:
-    """List tuned models."""
-    # [START aiplatform_sdk_list_tuned_code_generation_models]
-
-    import vertexai
-    from vertexai.preview.language_models import CodeGenerationModel
-
-    # TODO(developer): Update values for project_id & location
-    vertexai.init(project=project_id, location=location)
-    model = CodeGenerationModel.from_pretrained("code-bison@001")
-    tuned_model_names = model.list_tuned_model_names()
-    print(tuned_model_names)
-    # [END aiplatform_sdk_list_tuned_code_generation_models]
-
-    return tuned_model_names
-
-
-if __name__ == "__main__":
-    import google.auth
-
-    PROJECT = google.auth.default()[1]
-    list_tuned_code_generation_models(PROJECT, "us-central1")
+# Copyright 2023 Google LLC
+#
+# Licensed under the Apache License, Version 2.0 (the "License");
+# you may not use this file except in compliance with the License.
+# You may obtain a copy of the License at
+#
+#    https://www.apache.org/licenses/LICENSE-2.0
+#
+# Unless required by applicable law or agreed to in writing, software
+# distributed under the License is distributed on an "AS IS" BASIS,
+# WITHOUT WARRANTIES OR CONDITIONS OF ANY KIND, either express or implied.
+# See the License for the specific language governing permissions and
+# limitations under the License.
+
+
+def list_tuned_code_generation_models(
+    project_id: str,
+    location: str,
+) -> None:
+    """List tuned models."""
+    # [START aiplatform_sdk_list_tuned_code_generation_models]
+
+    import vertexai
+    from vertexai.preview.language_models import CodeGenerationModel
+
+    # TODO(developer): Update values for project_id & location
+    vertexai.init(project=project_id, location=location)
+    model = CodeGenerationModel.from_pretrained("code-bison@001")
+    tuned_model_names = model.list_tuned_model_names()
+    print(tuned_model_names)
+    # [END aiplatform_sdk_list_tuned_code_generation_models]
+
+    return tuned_model_names
+
+
+if __name__ == "__main__":
+    import google.auth
+
+    PROJECT = google.auth.default()[1]
+    list_tuned_code_generation_models(PROJECT, "us-central1")