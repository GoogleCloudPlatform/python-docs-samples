--- conflicted
+++ resolved
@@ -41,11 +41,4 @@
     return response.text
 
 
-<<<<<<< HEAD
-=======
-# TODO(developer): Update PROJECT_ID value and un-comment below lines
-# project_id = "PROJECT_ID"
-# location = "us-central1"
-# generate_text(project_id, location)
->>>>>>> cf58e254
 # [END aiplatform_gemini_get_started]