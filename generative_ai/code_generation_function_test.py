--- conflicted
+++ resolved
@@ -21,11 +21,6 @@
 @backoff.on_exception(backoff.expo, ResourceExhausted, max_time=10)
 def test_code_generation_function() -> None:
     content = code_generation_function.generate_a_function().text
-<<<<<<< HEAD
-    assert len(content) > 0
-    assert "def" in content
-=======
     print(content)
     assert "year" in content
-    assert "return" in content
->>>>>>> fdb80576
+    assert "return" in content