# Copyright 2024 Google LLC
#
# Licensed under the Apache License, Version 2.0 (the "License");
# you may not use this file except in compliance with the License.
# You may obtain a copy of the License at
#
#    https://www.apache.org/licenses/LICENSE-2.0
#
# Unless required by applicable law or agreed to in writing, software
# distributed under the License is distributed on an "AS IS" BASIS,
# WITHOUT WARRANTIES OR CONDITIONS OF ANY KIND, either express or implied.
# See the License for the specific language governing permissions and
# limitations under the License.
import os

<<<<<<< HEAD
=======
from vertexai.batch_prediction import BatchPredictionJob

>>>>>>> 362c9e7e
PROJECT_ID = os.getenv("GOOGLE_CLOUD_PROJECT")

output_uri = "gs://ucaip-samples-test-output"


def batch_predict_gemini_createjob(output_uri: str) -> str:
    "Perform batch text prediction using a Gemini AI model and returns the output location"

    # [START generativeaionvertexai_batch_predict_gemini_createjob]
    import time
    import vertexai

    from vertexai.batch_prediction import BatchPredictionJob

    # TODO(developer): Update and un-comment below lines

    # Initialize vertexai
    vertexai.init(project=PROJECT_ID, location="us-central1")

    input_uri = "gs://cloud-samples-data/batch/prompt_for_batch_gemini_predict.jsonl"

    # Submit a batch prediction job with Gemini model
    batch_prediction_job = BatchPredictionJob.submit(
        source_model="gemini-1.5-flash-002",
        input_dataset=input_uri,
        output_uri_prefix=output_uri,
    )

    # Check job status
    print(f"Job resource name: {batch_prediction_job.resource_name}")
    print(f"Model resource name with the job: {batch_prediction_job.model_name}")
    print(f"Job state: {batch_prediction_job.state.name}")

    # Refresh the job until complete
    while not batch_prediction_job.has_ended:
        time.sleep(5)
        batch_prediction_job.refresh()

    # Check if the job succeeds
    if batch_prediction_job.has_succeeded:
        print("Job succeeded!")
    else:
        print(f"Job failed: {batch_prediction_job.error}")

    # Check the location of the output
    print(f"Job output location: {batch_prediction_job.output_location}")

    # Example response:
    #  Job output location: gs://your-bucket/gen-ai-batch-prediction/prediction-model-year-month-day-hour:minute:second.12345
<<<<<<< HEAD
=======

    # https://storage.googleapis.com/cloud-samples-data/batch/prompt_for_batch_gemini_predict.jsonl

    return batch_prediction_job
>>>>>>> 362c9e7e
    # [END generativeaionvertexai_batch_predict_gemini_createjob]
    return batch_prediction_job.output_location


if __name__ == "__main__":
    batch_predict_gemini_createjob(output_uri)<|MERGE_RESOLUTION|>--- conflicted
+++ resolved
@@ -13,11 +13,7 @@
 # limitations under the License.
 import os
 
-<<<<<<< HEAD
-=======
-from vertexai.batch_prediction import BatchPredictionJob
 
->>>>>>> 362c9e7e
 PROJECT_ID = os.getenv("GOOGLE_CLOUD_PROJECT")
 
 output_uri = "gs://ucaip-samples-test-output"
@@ -67,13 +63,7 @@
 
     # Example response:
     #  Job output location: gs://your-bucket/gen-ai-batch-prediction/prediction-model-year-month-day-hour:minute:second.12345
-<<<<<<< HEAD
-=======
 
-    # https://storage.googleapis.com/cloud-samples-data/batch/prompt_for_batch_gemini_predict.jsonl
-
-    return batch_prediction_job
->>>>>>> 362c9e7e
     # [END generativeaionvertexai_batch_predict_gemini_createjob]
     return batch_prediction_job.output_location
 
