# Copyright 2023 Google LLC
#
# Licensed under the Apache License, Version 2.0 (the "License");
# you may not use this file except in compliance with the License.
# You may obtain a copy of the License at
#
#    https://www.apache.org/licenses/LICENSE-2.0
#
# Unless required by applicable law or agreed to in writing, software
# distributed under the License is distributed on an "AS IS" BASIS,
# WITHOUT WARRANTIES OR CONDITIONS OF ANY KIND, either express or implied.
# See the License for the specific language governing permissions and
# limitations under the License.

import os

import backoff
from google.api_core.exceptions import ResourceExhausted

import summarization


<<<<<<< HEAD
@backoff.on_exception(backoff.expo, ResourceExhausted, max_time=10)
def test_text_summarization() -> None:
    content = summarization.text_summarization(temperature=0).text
    assert "efficient-market hypothesis (EMH)" in content
=======
_PROJECT_ID = os.getenv("GOOGLE_CLOUD_PROJECT")
_LOCATION = "us-central1"


expected_response = """The efficient-market hypothesis (EMH) states that asset prices reflect all available information.
A direct implication is that it is impossible to "beat the market" consistently on a risk-adjusted basis."""


@backoff.on_exception(backoff.expo, ResourceExhausted, max_time=10)
def test_text_summarization() -> None:
    content = summarization.text_summarization(
        temperature=0, project_id=_PROJECT_ID, location=_LOCATION
    )
    assert content == expected_response
>>>>>>> 42e7c2c5
<|MERGE_RESOLUTION|>--- conflicted
+++ resolved
@@ -20,12 +20,6 @@
 import summarization
 
 
-<<<<<<< HEAD
-@backoff.on_exception(backoff.expo, ResourceExhausted, max_time=10)
-def test_text_summarization() -> None:
-    content = summarization.text_summarization(temperature=0).text
-    assert "efficient-market hypothesis (EMH)" in content
-=======
 _PROJECT_ID = os.getenv("GOOGLE_CLOUD_PROJECT")
 _LOCATION = "us-central1"
 
@@ -39,5 +33,4 @@
     content = summarization.text_summarization(
         temperature=0, project_id=_PROJECT_ID, location=_LOCATION
     )
-    assert content == expected_response
->>>>>>> 42e7c2c5
+    assert content == expected_response