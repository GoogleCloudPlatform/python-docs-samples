# Copyright 2023 Google LLC
#
# Licensed under the Apache License, Version 2.0 (the "License");
# you may not use this file except in compliance with the License.
# You may obtain a copy of the License at
#
#    https://www.apache.org/licenses/LICENSE-2.0
#
# Unless required by applicable law or agreed to in writing, software
# distributed under the License is distributed on an "AS IS" BASIS,
# WITHOUT WARRANTIES OR CONDITIONS OF ANY KIND, either express or implied.
# See the License for the specific language governing permissions and
# limitations under the License.

# [START aiplatform_sdk_tuning]
from __future__ import annotations


from typing import Optional


from google.auth import default
from google.cloud import aiplatform
import pandas as pd
import vertexai
from vertexai.language_models import TextGenerationModel
from vertexai.preview.language_models import TuningEvaluationSpec


credentials, _ = default(scopes=["https://www.googleapis.com/auth/cloud-platform"])


def tuning(
    project_id: str,
    location: str,
    model_display_name: str,
    training_data: pd.DataFrame | str,
    train_steps: int = 10,
    evaluation_dataset: Optional[str] = None,
    tensorboard_instance_name: Optional[str] = None,
) -> TextGenerationModel:
    """Tune a new model, based on a prompt-response data.

    "training_data" can be either the GCS URI of a file formatted in JSONL format
    (for example: training_data=f'gs://{bucket}/{filename}.jsonl'), or a pandas
    DataFrame. Each training example should be JSONL record with two keys, for
    example:
      {
        "input_text": <input prompt>,
        "output_text": <associated output>
      },
    or the pandas DataFame should contain two columns:
      ['input_text', 'output_text']
    with rows for each training example.

    Args:
      project_id: GCP Project ID, used to initialize vertexai
      location: GCP Region, used to initialize vertexai
      model_display_name: Customized Tuned LLM model name.
      training_data: GCS URI of jsonl file or pandas dataframe of training data.
      train_steps: Number of training steps to use when tuning the model.
      evaluation_dataset: GCS URI of jsonl file of evaluation data.
      tensorboard_instance_name: The full name of the existing Vertex AI TensorBoard instance:
        projects/PROJECT_ID/locations/LOCATION_ID/tensorboards/TENSORBOARD_INSTANCE_ID
        Note that this instance must be in the same region as your tuning job.
    """
    vertexai.init(project=project_id, location=location, credentials=credentials)
    eval_spec = TuningEvaluationSpec(evaluation_data=evaluation_dataset)
    eval_spec.tensorboard = aiplatform.Tensorboard(
        tensorboard_name=tensorboard_instance_name
    )
    model = TextGenerationModel.from_pretrained("text-bison@001")

    tuning_job = model.tune_model(
        training_data=training_data,
        # Optional:
        model_display_name=model_display_name,
        train_steps=train_steps,
        tuning_job_location="europe-west4",
        tuned_model_location=location,
        tuning_evaluation_spec=eval_spec,
    )
<<<<<<< HEAD
    tuned_model = tuning_job.get_tuned_model()
    # [END aiplatform_sdk_tuning]
    return tuned_model
=======

    print(model._job.status)

    return model
>>>>>>> 7b5fb7e7


if __name__ == "__main__":
    tuning()
# [END aiplatform_sdk_tuning]<|MERGE_RESOLUTION|>--- conflicted
+++ resolved
@@ -80,16 +80,9 @@
         tuned_model_location=location,
         tuning_evaluation_spec=eval_spec,
     )
-<<<<<<< HEAD
     tuned_model = tuning_job.get_tuned_model()
     # [END aiplatform_sdk_tuning]
     return tuned_model
-=======
-
-    print(model._job.status)
-
-    return model
->>>>>>> 7b5fb7e7
 
 
 if __name__ == "__main__":
