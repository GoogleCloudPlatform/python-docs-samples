--- conflicted
+++ resolved
@@ -13,12 +13,7 @@
 # limitations under the License.
 
 
-<<<<<<< HEAD
-def generate_content() -> str:
-
-=======
 def generate_content() -> None:
->>>>>>> f416e257
     # [START generativeaionvertexai_gemini_express_mode]
     import vertexai
     from vertexai.generative_models import GenerativeModel
