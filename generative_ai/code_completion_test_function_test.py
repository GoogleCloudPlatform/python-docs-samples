# Copyright 2023 Google LLC
#
# Licensed under the Apache License, Version 2.0 (the "License");
# you may not use this file except in compliance with the License.
# You may obtain a copy of the License at
#
#    https://www.apache.org/licenses/LICENSE-2.0
#
# Unless required by applicable law or agreed to in writing, software
# distributed under the License is distributed on an "AS IS" BASIS,
# WITHOUT WARRANTIES OR CONDITIONS OF ANY KIND, either express or implied.
# See the License for the specific language governing permissions and
# limitations under the License.

import backoff
from google.api_core.exceptions import ResourceExhausted

import code_completion_test_function


@backoff.on_exception(backoff.expo, ResourceExhausted, max_time=10)
def test_code_completion_test_function() -> None:
    content = code_completion_test_function.complete_test_function(temperature=0).text
<<<<<<< HEAD
    # test function def ends with `:`
    assert content.startswith(':')
    # test functions use `assert` for validations
    assert 'assert' in content
    # test function should call `reverse_string`
    assert 'reverse_string' in content
=======
    # every function def ends with `:`
    assert content.startswith(":")
    # test functions use `assert` for validations
    assert "assert" in content
    # test function should `reverse_string` at-least once
    assert "reverse_string" in content
>>>>>>> c8c31ca8
<|MERGE_RESOLUTION|>--- conflicted
+++ resolved
@@ -21,18 +21,9 @@
 @backoff.on_exception(backoff.expo, ResourceExhausted, max_time=10)
 def test_code_completion_test_function() -> None:
     content = code_completion_test_function.complete_test_function(temperature=0).text
-<<<<<<< HEAD
-    # test function def ends with `:`
+    # every function def ends with `:`
     assert content.startswith(':')
     # test functions use `assert` for validations
     assert 'assert' in content
-    # test function should call `reverse_string`
-    assert 'reverse_string' in content
-=======
-    # every function def ends with `:`
-    assert content.startswith(":")
-    # test functions use `assert` for validations
-    assert "assert" in content
     # test function should `reverse_string` at-least once
-    assert "reverse_string" in content
->>>>>>> c8c31ca8
+    assert 'reverse_string' in content