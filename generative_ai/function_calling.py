# Copyright 2024 Google LLC
#
# Licensed under the Apache License, Version 2.0 (the "License");
# you may not use this file except in compliance with the License.
# You may obtain a copy of the License at
#
#    https://www.apache.org/licenses/LICENSE-2.0
#
# Unless required by applicable law or agreed to in writing, software
# distributed under the License is distributed on an "AS IS" BASIS,
# WITHOUT WARRANTIES OR CONDITIONS OF ANY KIND, either express or implied.
# See the License for the specific language governing permissions and
# limitations under the License.

# [START aiplatform_gemini_function_calling]
import vertexai
from vertexai.generative_models import (
    Content,
    FunctionDeclaration,
    GenerativeModel,
    Part,
    Tool,
)


def generate_function_call(prompt: str, project_id: str, location: str) -> str:
    # Initialize Vertex AI
    vertexai.init(project=project_id, location=location)

    # Initialize Gemini model
    model = GenerativeModel("gemini-1.0-pro")

    # Specify a function declaration and parameters for an API request
    get_current_weather_func = FunctionDeclaration(
        name="get_current_weather",
        description="Get the current weather in a given location",
        # Function parameters are specified in OpenAPI JSON schema format
        parameters={
            "type": "object",
            "properties": {"location": {"type": "string", "description": "Location"}},
        },
    )

    # Define a tool that includes the above get_current_weather_func
    weather_tool = Tool(
        function_declarations=[get_current_weather_func],
    )

    # Define the user's prompt in a Content object that we can reuse in model calls
    user_prompt_content = Content(
        role="user",
        parts=[
            Part.from_text(prompt),
        ],
    )

    # Send the prompt and instruct the model to generate content using the Tool that you just created
    response = model.generate_content(
        user_prompt_content,
        generation_config={"temperature": 0},
        tools=[weather_tool],
    )
    response_function_call_content = response.candidates[0].content

    # Check the function name that the model responded with, and make an API call to an external system
    if (
        response.candidates[0].content.parts[0].function_call.name
        == "get_current_weather"
    ):
        # Extract the arguments to use in your API call
        location = (
            response.candidates[0].content.parts[0].function_call.args["location"]
        )

        # Here you can use your preferred method to make an API request to fetch the current weather, for example:
        # api_response = requests.post(weather_api_url, data={"location": location})

        # In this example, we'll use synthetic data to simulate a response payload from an external API
        api_response = """{ "location": "Boston, MA", "temperature": 38, "description": "Partly Cloudy",
                        "icon": "partly-cloudy", "humidity": 65, "wind": { "speed": 10, "direction": "NW" } }"""

    # Return the API response to Gemini so it can generate a model response or request another function call
    response = model.generate_content(
        [
            user_prompt_content,  # User prompt
            response_function_call_content,  # Function call response
            Content(
                role="function",
                parts=[
                    Part.from_function_response(
                        name="get_current_weather",
                        response={
                            "content": api_response,  # Return the API response to Gemini
                        },
                    )
                ],
            ),
        ],
        tools=[weather_tool],
    )
    # Get the model summary response
    summary = response.candidates[0].content.parts[0].text

    return summary, response

<<<<<<< HEAD
# [END aiplatform_gemini_function_calling]
if __name__ == "__main__":
    print(generate_function_call("What is the weather like in Boston?"))
=======

# [END aiplatform_gemini_function_calling]
>>>>>>> a585e56c
<|MERGE_RESOLUTION|>--- conflicted
+++ resolved
@@ -103,11 +103,5 @@
 
     return summary, response
 
-<<<<<<< HEAD
-# [END aiplatform_gemini_function_calling]
-if __name__ == "__main__":
-    print(generate_function_call("What is the weather like in Boston?"))
-=======
 
-# [END aiplatform_gemini_function_calling]
->>>>>>> a585e56c
+# [END aiplatform_gemini_function_calling]