--- conflicted
+++ resolved
@@ -12,16 +12,11 @@
 # See the License for the specific language governing permissions and
 # limitations under the License.
 
-<<<<<<< HEAD
-
-def generate_function_call(prompt: str, project_id: str, location: str) -> tuple:
-=======
 from vertexai.generative_models import GenerationResponse
 
 
 def generate_function_call(project_id: str) -> GenerationResponse:
 
->>>>>>> a9437850
     # [START generativeaionvertexai_gemini_function_calling]
     import vertexai
     from vertexai.generative_models import (
@@ -33,17 +28,11 @@
         Tool,
     )
 
-<<<<<<< HEAD
+
     # Initialize Vertex AI
-    # TODO (developer): update project_id, location & temperature
-    vertexai.init(project=project_id, location=location)
-=======
     # TODO(developer): Update and un-comment below lines
     # project_id = "PROJECT_ID"
-
-    # Initialize Vertex AI
     vertexai.init(project=project_id, location="us-central1")
->>>>>>> a9437850
 
     # Initialize Gemini model
     model = GenerativeModel(model_name="gemini-1.0-pro-001")
@@ -94,7 +83,7 @@
         api_response = """{ "location": "Boston, MA", "temperature": 38, "description": "Partly Cloudy",
                         "icon": "partly-cloudy", "humidity": 65, "wind": { "speed": 10, "direction": "NW" } }"""
 
-    # Return the API response to Gemini, so it can generate a model response or request another function call
+    # Return the API response to Gemini so it can generate a model response or request another function call
     response = model.generate_content(
         [
             user_prompt_content,  # User prompt
@@ -112,14 +101,6 @@
         ],
         tools=[weather_tool],
     )
-<<<<<<< HEAD
-    # Get the model summary response
-    summary = response.candidates[0].content.parts[0].text
-    print(summary)
-
-    # [END generativeaionvertexai_gemini_function_calling]
-    return summary, response
-=======
 
     # Get the model response
     print(response.text)
@@ -198,5 +179,4 @@
     print(response.text)
     print(response.candidates[0].function_calls)
     # [END generativeaionvertexai_gemini_function_calling_advanced]
-    return response
->>>>>>> a9437850
+    return response