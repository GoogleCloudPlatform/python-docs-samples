#!/usr/bin/env python

# Copyright 2018 Google Inc. All Rights Reserved.
#
# Licensed under the Apache License, Version 2.0 (the "License");
# you may not use this file except in compliance with the License.
# You may obtain a copy of the License at
#
#      http://www.apache.org/licenses/LICENSE-2.0
#
# Unless required by applicable law or agreed to in writing, software
# distributed under the License is distributed on an "AS IS" BASIS,
# WITHOUT WARRANTIES OR CONDITIONS OF ANY KIND, either express or implied.
# See the License for the specific language governing permissions and
# limitations under the License.

"""Google Cloud Speech API sample that demonstrates enhanced models
and recognition metadata.

Example usage:
    python beta_snippets.py enhanced-model resources/commercial_mono.wav
    python beta_snippets.py metadata resources/commercial_mono.wav
    python beta_snippets.py punctuation resources/commercial_mono.wav
<<<<<<< HEAD
    python beta_snippets.py diarization resources/commercial_mono.wav
=======
    python beta_snippets.py multi-channel resources/commercial_mono.wav
>>>>>>> 18cfacc5
"""

import argparse
import io

from google.cloud import speech_v1p1beta1 as speech


# [START speech_transcribe_file_with_enhanced_model]
def transcribe_file_with_enhanced_model(path):
    """Transcribe the given audio file using an enhanced model."""
    client = speech.SpeechClient()

    with io.open(path, 'rb') as audio_file:
        content = audio_file.read()

    audio = speech.types.RecognitionAudio(content=content)
    config = speech.types.RecognitionConfig(
        encoding=speech.enums.RecognitionConfig.AudioEncoding.LINEAR16,
        sample_rate_hertz=8000,
        language_code='en-US',
        # Enhanced models are only available to projects that
        # opt in for audio data collection.
        use_enhanced=True,
        # A model must be specified to use enhanced model.
        model='phone_call')

    response = client.recognize(config, audio)

    for i, result in enumerate(response.results):
        alternative = result.alternatives[0]
        print('-' * 20)
        print('First alternative of result {}'.format(i))
        print('Transcript: {}'.format(alternative.transcript))
# [END speech_transcribe_file_with_enhanced_model]


# [START speech_transcribe_file_with_metadata]
def transcribe_file_with_metadata(path):
    """Send a request that includes recognition metadata."""
    client = speech.SpeechClient()

    with io.open(path, 'rb') as audio_file:
        content = audio_file.read()

    # Here we construct a recognition metadata object.
    # Most metadata fields are specified as enums that can be found
    # in speech.enums.RecognitionMetadata
    metadata = speech.types.RecognitionMetadata()
    metadata.interaction_type = (
        speech.enums.RecognitionMetadata.InteractionType.DISCUSSION)
    metadata.microphone_distance = (
        speech.enums.RecognitionMetadata.MicrophoneDistance.NEARFIELD)
    metadata.recording_device_type = (
        speech.enums.RecognitionMetadata.RecordingDeviceType.SMARTPHONE)
    # Some metadata fields are free form strings
    metadata.recording_device_name = "Pixel 2 XL"
    # And some are integers, for instance the 6 digit NAICS code
    # https://www.naics.com/search/
    metadata.industry_naics_code_of_audio = 519190

    audio = speech.types.RecognitionAudio(content=content)
    config = speech.types.RecognitionConfig(
        encoding=speech.enums.RecognitionConfig.AudioEncoding.LINEAR16,
        sample_rate_hertz=8000,
        language_code='en-US',
        # Add this in the request to send metadata.
        metadata=metadata)

    response = client.recognize(config, audio)

    for i, result in enumerate(response.results):
        alternative = result.alternatives[0]
        print('-' * 20)
        print('First alternative of result {}'.format(i))
        print('Transcript: {}'.format(alternative.transcript))
# [END speech_transcribe_file_with_metadata]


# [START speech_transcribe_file_with_auto_punctuation]
def transcribe_file_with_auto_punctuation(path):
    """Transcribe the given audio file with auto punctuation enabled."""
    client = speech.SpeechClient()

    with io.open(path, 'rb') as audio_file:
        content = audio_file.read()

    audio = speech.types.RecognitionAudio(content=content)
    config = speech.types.RecognitionConfig(
        encoding=speech.enums.RecognitionConfig.AudioEncoding.LINEAR16,
        sample_rate_hertz=8000,
        language_code='en-US',
        # Enable automatic punctuation
        enable_automatic_punctuation=True)

    response = client.recognize(config, audio)

    for i, result in enumerate(response.results):
        alternative = result.alternatives[0]
        print('-' * 20)
        print('First alternative of result {}'.format(i))
        print('Transcript: {}'.format(alternative.transcript))
# [END speech_transcribe_file_with_auto_punctuation]


<<<<<<< HEAD
# [START speech_transcribe_diarization]
def transcribe_file_with_diarization(path):
    """Transcribe the given audio file synchronously with diarization."""
    client = speech.SpeechClient()

    with open(path, 'rb') as audio_file:
=======
# [START speech_transcribe_multichannel]
def transcribe_file_with_multichannel(speech_file):
    """Transcribe the given audio file synchronously with
      multi channel."""
    client = speech.SpeechClient()

    with open(speech_file, 'rb') as audio_file:
>>>>>>> 18cfacc5
        content = audio_file.read()

    audio = speech.types.RecognitionAudio(content=content)

    config = speech.types.RecognitionConfig(
        encoding=speech.enums.RecognitionConfig.AudioEncoding.LINEAR16,
        sample_rate_hertz=16000,
        language_code='en-US',
<<<<<<< HEAD
        enable_speaker_diarization=True,
        diarization_speaker_count=2)

    print('Waiting for operation to complete...')
=======
        audio_channel_count=1,
        enable_separate_recognition_per_channel=True)

>>>>>>> 18cfacc5
    response = client.recognize(config, audio)

    for i, result in enumerate(response.results):
        alternative = result.alternatives[0]
        print('-' * 20)
<<<<<<< HEAD
        print('First alternative of result {}: {}'
              .format(i, alternative.transcript))
        print('Speaker Tag for the first word: {}'
              .format(alternative.words[0].speaker_tag))
# [END speech_transcribe_diarization]
=======
        print('First alternative of result {}'.format(i))
        print(u'Transcript: {}'.format(alternative.transcript))
        print(u'Channel Tag: {}'.format(result.channel_tag))
# [END speech_transcribe_multichannel]
>>>>>>> 18cfacc5


if __name__ == '__main__':
    parser = argparse.ArgumentParser(
        description=__doc__,
        formatter_class=argparse.RawDescriptionHelpFormatter)
    parser.add_argument('command')
    parser.add_argument(
        'path', help='File for audio file to be recognized')

    args = parser.parse_args()

    if args.command == 'enhanced-model':
        transcribe_file_with_enhanced_model(args.path)
    elif args.command == 'metadata':
        transcribe_file_with_metadata(args.path)
    elif args.command == 'punctuation':
        transcribe_file_with_auto_punctuation(args.path)
<<<<<<< HEAD
    elif args.command == 'diarization':
        transcribe_file_with_diarization(args.path)
=======
    elif args.command == 'multi-channel':
        transcribe_file_with_multichannel(args.path)
>>>>>>> 18cfacc5
<|MERGE_RESOLUTION|>--- conflicted
+++ resolved
@@ -21,11 +21,8 @@
     python beta_snippets.py enhanced-model resources/commercial_mono.wav
     python beta_snippets.py metadata resources/commercial_mono.wav
     python beta_snippets.py punctuation resources/commercial_mono.wav
-<<<<<<< HEAD
     python beta_snippets.py diarization resources/commercial_mono.wav
-=======
     python beta_snippets.py multi-channel resources/commercial_mono.wav
->>>>>>> 18cfacc5
 """
 
 import argparse
@@ -131,22 +128,12 @@
 # [END speech_transcribe_file_with_auto_punctuation]
 
 
-<<<<<<< HEAD
 # [START speech_transcribe_diarization]
 def transcribe_file_with_diarization(path):
     """Transcribe the given audio file synchronously with diarization."""
     client = speech.SpeechClient()
 
     with open(path, 'rb') as audio_file:
-=======
-# [START speech_transcribe_multichannel]
-def transcribe_file_with_multichannel(speech_file):
-    """Transcribe the given audio file synchronously with
-      multi channel."""
-    client = speech.SpeechClient()
-
-    with open(speech_file, 'rb') as audio_file:
->>>>>>> 18cfacc5
         content = audio_file.read()
 
     audio = speech.types.RecognitionAudio(content=content)
@@ -155,33 +142,49 @@
         encoding=speech.enums.RecognitionConfig.AudioEncoding.LINEAR16,
         sample_rate_hertz=16000,
         language_code='en-US',
-<<<<<<< HEAD
         enable_speaker_diarization=True,
         diarization_speaker_count=2)
 
     print('Waiting for operation to complete...')
-=======
-        audio_channel_count=1,
-        enable_separate_recognition_per_channel=True)
-
->>>>>>> 18cfacc5
-    response = client.recognize(config, audio)
-
-    for i, result in enumerate(response.results):
-        alternative = result.alternatives[0]
-        print('-' * 20)
-<<<<<<< HEAD
+    response = client.recognize(config, audio)
+
+    for i, result in enumerate(response.results):
+        alternative = result.alternatives[0]
+        print('-' * 20)
         print('First alternative of result {}: {}'
               .format(i, alternative.transcript))
         print('Speaker Tag for the first word: {}'
               .format(alternative.words[0].speaker_tag))
 # [END speech_transcribe_diarization]
-=======
+
+
+# [START speech_transcribe_multichannel]
+def transcribe_file_with_multichannel(speech_file):
+    """Transcribe the given audio file synchronously with
+      multi channel."""
+    client = speech.SpeechClient()
+
+    with open(speech_file, 'rb') as audio_file:
+        content = audio_file.read()
+
+    audio = speech.types.RecognitionAudio(content=content)
+
+    config = speech.types.RecognitionConfig(
+        encoding=speech.enums.RecognitionConfig.AudioEncoding.LINEAR16,
+        sample_rate_hertz=16000,
+        language_code='en-US',
+        audio_channel_count=1,
+        enable_separate_recognition_per_channel=True)
+
+    response = client.recognize(config, audio)
+
+    for i, result in enumerate(response.results):
+        alternative = result.alternatives[0]
+        print('-' * 20)
         print('First alternative of result {}'.format(i))
         print(u'Transcript: {}'.format(alternative.transcript))
         print(u'Channel Tag: {}'.format(result.channel_tag))
 # [END speech_transcribe_multichannel]
->>>>>>> 18cfacc5
 
 
 if __name__ == '__main__':
@@ -200,10 +203,7 @@
         transcribe_file_with_metadata(args.path)
     elif args.command == 'punctuation':
         transcribe_file_with_auto_punctuation(args.path)
-<<<<<<< HEAD
     elif args.command == 'diarization':
         transcribe_file_with_diarization(args.path)
-=======
     elif args.command == 'multi-channel':
-        transcribe_file_with_multichannel(args.path)
->>>>>>> 18cfacc5
+        transcribe_file_with_multichannel(args.path)