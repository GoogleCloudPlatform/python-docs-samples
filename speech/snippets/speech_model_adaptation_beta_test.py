# Copyright 2021 Google LLC
#
# Licensed under the Apache License, Version 2.0 (the "License");
# you may not use this file except in compliance with the License.
# You may obtain a copy of the License at
#
#     https://www.apache.org/licenses/LICENSE-2.0
#
# Unless required by applicable law or agreed to in writing, software
# distributed under the License is distributed on an "AS IS" BASIS,
# WITHOUT WARRANTIES OR CONDITIONS OF ANY KIND, either express or implied.
# See the License for the specific language governing permissions and
# limitations under the License.
<<<<<<< HEAD
=======

>>>>>>> 6a65e679
import os
import uuid

from google.api_core.retry import Retry
from google.cloud import speech_v1p1beta1 as speech
import pytest

import speech_model_adaptation_beta

<<<<<<< HEAD
=======

STORAGE_URI = "gs://cloud-samples-data/speech/brooklyn_bridge.raw"
PROJECT_ID = os.getenv("GOOGLE_CLOUD_PROJECT")
LOCATION = "global"
>>>>>>> 6a65e679
client = speech.AdaptationClient()
PROJECT_ID = os.getenv("GOOGLE_CLOUD_PROJECT")


@Retry()
def test_model_adaptation_beta(
    custom_class_id: str, phrase_set_id: str, capsys: pytest.CaptureFixture
) -> None:
    class_id = custom_class_id
    phrase_id = phrase_set_id
    transcript = speech_model_adaptation_beta.transcribe_with_model_adaptation(
        class_id, phrase_id
    )
    assert "how old is the Brooklyn Bridge" in transcript


@pytest.fixture
def custom_class_id() -> str:
    # The custom class id can't be too long
    custom_class_id = f"customClassId{str(uuid.uuid4())[:8]}"
    yield custom_class_id
    # clean up resources
    CLASS_PARENT = (
        f"projects/{PROJECT_ID}/locations/global/customClasses/{custom_class_id}"
    )
    client.delete_custom_class(name=CLASS_PARENT)


@pytest.fixture
def phrase_set_id() -> str:
    # The phrase set id can't be too long
    phrase_set_id = f"phraseSetId{str(uuid.uuid4())[:8]}"
    yield phrase_set_id
    # clean up resources
    PHRASE_PARENT = f"projects/{PROJECT_ID}/locations/global/phraseSets/{phrase_set_id}"
    client.delete_phrase_set(name=PHRASE_PARENT)<|MERGE_RESOLUTION|>--- conflicted
+++ resolved
@@ -11,10 +11,7 @@
 # WITHOUT WARRANTIES OR CONDITIONS OF ANY KIND, either express or implied.
 # See the License for the specific language governing permissions and
 # limitations under the License.
-<<<<<<< HEAD
-=======
 
->>>>>>> 6a65e679
 import os
 import uuid
 
@@ -24,15 +21,11 @@
 
 import speech_model_adaptation_beta
 
-<<<<<<< HEAD
-=======
 
 STORAGE_URI = "gs://cloud-samples-data/speech/brooklyn_bridge.raw"
 PROJECT_ID = os.getenv("GOOGLE_CLOUD_PROJECT")
 LOCATION = "global"
->>>>>>> 6a65e679
 client = speech.AdaptationClient()
-PROJECT_ID = os.getenv("GOOGLE_CLOUD_PROJECT")
 
 
 @Retry()
@@ -42,7 +35,7 @@
     class_id = custom_class_id
     phrase_id = phrase_set_id
     transcript = speech_model_adaptation_beta.transcribe_with_model_adaptation(
-        class_id, phrase_id
+        PROJECT_ID, LOCATION, STORAGE_URI, class_id, phrase_id
     )
     assert "how old is the Brooklyn Bridge" in transcript
 
@@ -54,7 +47,7 @@
     yield custom_class_id
     # clean up resources
     CLASS_PARENT = (
-        f"projects/{PROJECT_ID}/locations/global/customClasses/{custom_class_id}"
+        f"projects/{PROJECT_ID}/locations/{LOCATION}/customClasses/{custom_class_id}"
     )
     client.delete_custom_class(name=CLASS_PARENT)
 
@@ -65,5 +58,7 @@
     phrase_set_id = f"phraseSetId{str(uuid.uuid4())[:8]}"
     yield phrase_set_id
     # clean up resources
-    PHRASE_PARENT = f"projects/{PROJECT_ID}/locations/global/phraseSets/{phrase_set_id}"
+    PHRASE_PARENT = (
+        f"projects/{PROJECT_ID}/locations/{LOCATION}/phraseSets/{phrase_set_id}"
+    )
     client.delete_phrase_set(name=PHRASE_PARENT)