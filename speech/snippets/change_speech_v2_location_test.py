# Copyright 2024 Google LLC
#
# Licensed under the Apache License, Version 2.0 (the "License");
# you may not use this file except in compliance with the License.
# You may obtain a copy of the License at
#
#    https://www.apache.org/licenses/LICENSE-2.0
#
# Unless required by applicable law or agreed to in writing, software
# distributed under the License is distributed on an "AS IS" BASIS,
# WITHOUT WARRANTIES OR CONDITIONS OF ANY KIND, either express or implied.
# See the License for the specific language governing permissions and
# limitations under the License.

import re

import change_speech_v2_location

<<<<<<< HEAD
from google.api_core.retry import Retry
=======

_RESOURCES = os.path.join(os.path.dirname(__file__), "resources")
>>>>>>> 6a65e679


@Retry()
def test_change_speech_v2_location() -> None:
    response = change_speech_v2_location.change_speech_v2_location()

    assert re.search(
        r"how old is the Brooklyn Bridge",
        response.results[0].alternatives[0].transcript,
        re.DOTALL | re.I,
    )<|MERGE_RESOLUTION|>--- conflicted
+++ resolved
@@ -1,4 +1,4 @@
-# Copyright 2024 Google LLC
+# Copyright 2023 Google LLC
 #
 # Licensed under the Apache License, Version 2.0 (the "License");
 # you may not use this file except in compliance with the License.
@@ -12,21 +12,24 @@
 # See the License for the specific language governing permissions and
 # limitations under the License.
 
+import os
 import re
+
+from google.api_core.retry import Retry
 
 import change_speech_v2_location
 
-<<<<<<< HEAD
-from google.api_core.retry import Retry
-=======
 
 _RESOURCES = os.path.join(os.path.dirname(__file__), "resources")
->>>>>>> 6a65e679
 
 
 @Retry()
 def test_change_speech_v2_location() -> None:
-    response = change_speech_v2_location.change_speech_v2_location()
+    project_id = os.getenv("GOOGLE_CLOUD_PROJECT")
+
+    response = change_speech_v2_location.change_speech_v2_location(
+        project_id, "us-central1", os.path.join(_RESOURCES, "audio.wav")
+    )
 
     assert re.search(
         r"how old is the Brooklyn Bridge",
