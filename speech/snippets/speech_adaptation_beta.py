# Copyright 2024 Google LLC
#
# Licensed under the Apache License, Version 2.0 (the "License");
# you may not use this file except in compliance with the License.
# You may obtain a copy of the License at
#
#     https://www.apache.org/licenses/LICENSE-2.0
#
# Unless required by applicable law or agreed to in writing, software
# distributed under the License is distributed on an "AS IS" BASIS,
# WITHOUT WARRANTIES OR CONDITIONS OF ANY KIND, either express or implied.
# See the License for the specific language governing permissions and
# limitations under the License.

# DO NOT EDIT! This is a generated sample ("Request",  "speech_adaptation_beta")

# To install the latest published package dependency, execute the following:
#   pip install google-cloud-speech

# sample-metadata
#   title: Speech Adaptation (Cloud Storage)
#   description: Transcribe a short audio file with speech adaptation.
#   usage: python3 samples/v1p1beta1/speech_adaptation_beta.py [--storage_uri "gs://cloud-samples-data/speech/brooklyn_bridge.mp3"] [--phrase "Brooklyn Bridge"]

from google.cloud import speech_v1p1beta1


def sample_recognize() -> speech_v1p1beta1.RecognizeResponse:
    """
    Transcribe a short audio file with speech adaptation.
    """
    # [START speech_adaptation_beta]
    from google.cloud import speech_v1p1beta1 as speech

    client = speech.SpeechClient()

    storage_uri = "gs://cloud-samples-data/speech/brooklyn_bridge.mp3"
    phrase = "Brooklyn Bridge"
    phrases = [phrase]

    # Hint Boost. This value increases the probability that a specific
    # phrase will be recognized over other similar sounding phrases.
    # The higher the boost, the higher the chance of false positive
    # recognition as well. Can accept wide range of positive values.
    # Most use cases are best served with values between 0 and 20.
    # Using a binary search approach may help you find the optimal value.
    boost = 20.0
    speech_contexts_element = {"phrases": phrases, "boost": boost}
    speech_contexts = [speech_contexts_element]

    # Sample rate in Hertz of the audio data sent
    sample_rate_hertz = 44100

    # The language of the supplied audio
    language_code = "en-US"

    # Encoding of audio data sent. This sample sets this explicitly.
    # This field is optional for FLAC and WAV audio formats
    encoding = speech.RecognitionConfig.AudioEncoding.MP3
    config = speech.RecognitionConfig(
        {
            "speech_contexts": speech_contexts,
            "sample_rate_hertz": sample_rate_hertz,
            "language_code": language_code,
            "encoding": encoding,
        }
    )

    # Define the audio source
    audio = {"uri": storage_uri}

    response = client.recognize(config=config, audio=audio)

    for result in response.results:
        # First alternative is the most probable result
        alternative = result.alternatives[0]
        print(f"Transcript: {alternative.transcript}")

    # [END speech_adaptation_beta]
    return response


if __name__ == "__main__":
<<<<<<< HEAD
    recognition_response = sample_recognize()
=======
    sample_recognize()
>>>>>>> 6a65e679
<|MERGE_RESOLUTION|>--- conflicted
+++ resolved
@@ -1,4 +1,4 @@
-# Copyright 2024 Google LLC
+# Copyright 2020 Google LLC
 #
 # Licensed under the Apache License, Version 2.0 (the "License");
 # you may not use this file except in compliance with the License.
@@ -81,8 +81,4 @@
 
 
 if __name__ == "__main__":
-<<<<<<< HEAD
-    recognition_response = sample_recognize()
-=======
-    sample_recognize()
->>>>>>> 6a65e679
+    sample_recognize()