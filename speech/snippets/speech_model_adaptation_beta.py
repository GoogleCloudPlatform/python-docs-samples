# Copyright 2024 Google LLC
#
# Licensed under the Apache License, Version 2.0 (the "License");
# you may not use this file except in compliance with the License.
# You may obtain a copy of the License at
#
#     https://www.apache.org/licenses/LICENSE-2.0
#
# Unless required by applicable law or agreed to in writing, software
# distributed under the License is distributed on an "AS IS" BASIS,
# WITHOUT WARRANTIES OR CONDITIONS OF ANY KIND, either express or implied.
# See the License for the specific language governing permissions and
# limitations under the License.

import os

# [START speech_transcribe_with_model_adaptation]
from google.cloud import speech_v1p1beta1 as speech

PROJECT_ID = os.getenv("GOOGLE_CLOUD_PROJECT")


def transcribe_with_model_adaptation(
    custom_class_id: str,
    phrase_set_id: str,
) -> str:
    """Create`PhraseSet` and `CustomClasses` to create custom lists of similar
    items that are likely to occur in your input data.

    Args:
<<<<<<< HEAD
        custom_class_id: The unique ID of the custom class to create
=======
        project_id: The GCP project ID.
        location: The GCS location of the input audio.
        storage_uri: The Cloud Storage URI of the input audio.
        custom_class_id: The ID of the custom class to create
>>>>>>> 6a65e679
        phrase_set_id: The unique ID of the PhraseSet to create.

    Returns:
        The transcript of the input audio.
    """
    # The name of the audio file to transcribe
    # storage_uri URI for audio file in Cloud Storage, e.g. gs://[BUCKET]/[FILE]
    storage_uri = "gs://cloud-samples-data/speech/brooklyn_bridge.raw"
    # The location to create the custom class and phrase set

    # Create the adaptation client
    adaptation_client = speech.AdaptationClient()

    # The parent resource where the custom class and phrase set will be created.
    parent = f"projects/{PROJECT_ID}/locations/global"

    # Create the custom class resource
    adaptation_client.create_custom_class(
        {
            "parent": parent,
            "custom_class_id": custom_class_id,
            "custom_class": {
                "items": [
                    {"value": "sushido"},
                    {"value": "altura"},
                    {"value": "taneda"},
                ]
            },
        }
    )
    custom_class_name = (
        f"projects/{PROJECT_ID}/locations/global/customClasses/{custom_class_id}"
    )
    # Create the phrase set resource
    phrase_set_response = adaptation_client.create_phrase_set(
        {
            "parent": parent,
            "phrase_set_id": phrase_set_id,
            "phrase_set": {
                "boost": 10,
                "phrases": [
                    {"value": f"Visit restaurants like ${{{custom_class_name}}}"}
                ],
            },
        }
    )
    phrase_set_name = phrase_set_response.name
    # The next section shows how to use the newly created custom
    # class and phrase set to send a transcription request with speech adaptation

    # Speech adaptation configuration
    speech_adaptation = speech.SpeechAdaptation(phrase_set_references=[phrase_set_name])

    # speech configuration object
    config = speech.RecognitionConfig(
        encoding=speech.RecognitionConfig.AudioEncoding.LINEAR16,
        sample_rate_hertz=24000,
        language_code="en-US",
        adaptation=speech_adaptation,
    )

    # Audio object
    audio = speech.RecognitionAudio(uri=storage_uri)

    # Create the speech client
    speech_client = speech.SpeechClient()

    response = speech_client.recognize(config=config, audio=audio)

    for result in response.results:
        print(f"Transcript: {result.alternatives[0].transcript}")

    # [END speech_transcribe_with_model_adaptation]

    return response.results[0].alternatives[0].transcript


if __name__ == "__main__":
    transcript = recognition_response = transcribe_with_model_adaptation(
        custom_class_id="your-custom-class-id",
        phrase_set_id="your-phrase-set-id",
    )<|MERGE_RESOLUTION|>--- conflicted
+++ resolved
@@ -1,4 +1,4 @@
-# Copyright 2024 Google LLC
+# Copyright 2021 Google LLC
 #
 # Licensed under the Apache License, Version 2.0 (the "License");
 # you may not use this file except in compliance with the License.
@@ -12,15 +12,16 @@
 # See the License for the specific language governing permissions and
 # limitations under the License.
 
-import os
 
 # [START speech_transcribe_with_model_adaptation]
+
 from google.cloud import speech_v1p1beta1 as speech
-
-PROJECT_ID = os.getenv("GOOGLE_CLOUD_PROJECT")
 
 
 def transcribe_with_model_adaptation(
+    project_id: str,
+    location: str,
+    storage_uri: str,
     custom_class_id: str,
     phrase_set_id: str,
 ) -> str:
@@ -28,29 +29,21 @@
     items that are likely to occur in your input data.
 
     Args:
-<<<<<<< HEAD
-        custom_class_id: The unique ID of the custom class to create
-=======
         project_id: The GCP project ID.
         location: The GCS location of the input audio.
         storage_uri: The Cloud Storage URI of the input audio.
         custom_class_id: The ID of the custom class to create
->>>>>>> 6a65e679
         phrase_set_id: The unique ID of the PhraseSet to create.
 
     Returns:
         The transcript of the input audio.
     """
-    # The name of the audio file to transcribe
-    # storage_uri URI for audio file in Cloud Storage, e.g. gs://[BUCKET]/[FILE]
-    storage_uri = "gs://cloud-samples-data/speech/brooklyn_bridge.raw"
-    # The location to create the custom class and phrase set
 
     # Create the adaptation client
     adaptation_client = speech.AdaptationClient()
 
     # The parent resource where the custom class and phrase set will be created.
-    parent = f"projects/{PROJECT_ID}/locations/global"
+    parent = f"projects/{project_id}/locations/{location}"
 
     # Create the custom class resource
     adaptation_client.create_custom_class(
@@ -67,7 +60,7 @@
         }
     )
     custom_class_name = (
-        f"projects/{PROJECT_ID}/locations/global/customClasses/{custom_class_id}"
+        f"projects/{project_id}/locations/{location}/customClasses/{custom_class_id}"
     )
     # Create the phrase set resource
     phrase_set_response = adaptation_client.create_phrase_set(
@@ -97,7 +90,9 @@
         adaptation=speech_adaptation,
     )
 
-    # Audio object
+    # The name of the audio file to transcribe
+    # storage_uri URI for audio file in Cloud Storage, e.g. gs://[BUCKET]/[FILE]
+
     audio = speech.RecognitionAudio(uri=storage_uri)
 
     # Create the speech client
@@ -110,11 +105,4 @@
 
     # [END speech_transcribe_with_model_adaptation]
 
-    return response.results[0].alternatives[0].transcript
-
-
-if __name__ == "__main__":
-    transcript = recognition_response = transcribe_with_model_adaptation(
-        custom_class_id="your-custom-class-id",
-        phrase_set_id="your-phrase-set-id",
-    )+    return response.results[0].alternatives[0].transcript