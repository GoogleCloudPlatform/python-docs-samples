# Copyright 2024 Google LLC
#
# Licensed under the Apache License, Version 2.0 (the "License");
# you may not use this file except in compliance with the License.
# You may obtain a copy of the License at
#
#    https://www.apache.org/licenses/LICENSE-2.0
#
# Unless required by applicable law or agreed to in writing, software
# distributed under the License is distributed on an "AS IS" BASIS,
# WITHOUT WARRANTIES OR CONDITIONS OF ANY KIND, either express or implied.
# See the License for the specific language governing permissions and
# limitations under the License.

import os
import re
from uuid import uuid4

import adaptation_v2_custom_class_reference

from google.api_core.retry import Retry

from google.cloud.speech_v2 import SpeechClient
from google.cloud.speech_v2.types import cloud_speech


<<<<<<< HEAD
PROJECT_ID = os.getenv("GOOGLE_CLOUD_PROJECT")
=======

_RESOURCES = os.path.join(os.path.dirname(__file__), "resources")
>>>>>>> 6a65e679


def delete_phrase_set(name: str) -> None:
    client = SpeechClient()
    request = cloud_speech.DeletePhraseSetRequest(name=name)
    client.delete_phrase_set(request=request)


def delete_custom_class(name: str) -> None:
    client = SpeechClient()
    request = cloud_speech.DeleteCustomClassRequest(name=name)
    client.delete_custom_class(request=request)


@Retry()
def test_adaptation_v2_custom_class_reference() -> None:

    phrase_set_id = "phrase-set-" + str(uuid4())
    custom_class_id = "custom-class-" + str(uuid4())
    response = (
        adaptation_v2_custom_class_reference.adaptation_v2_custom_class_reference(
            phrase_set_id,
            custom_class_id,
        )
    )

    assert re.search(
        r"the word is fare",
        response.results[0].alternatives[0].transcript,
        re.DOTALL | re.I,
    )

    delete_phrase_set(
        f"projects/{PROJECT_ID}/locations/global/phraseSets/{phrase_set_id}"
    )

    delete_custom_class(
        f"projects/{PROJECT_ID}/locations/global/customClasses/{custom_class_id}"
    )<|MERGE_RESOLUTION|>--- conflicted
+++ resolved
@@ -1,4 +1,4 @@
-# Copyright 2024 Google LLC
+# Copyright 2022 Google LLC
 #
 # Licensed under the Apache License, Version 2.0 (the "License");
 # you may not use this file except in compliance with the License.
@@ -16,20 +16,15 @@
 import re
 from uuid import uuid4
 
-import adaptation_v2_custom_class_reference
-
 from google.api_core.retry import Retry
 
 from google.cloud.speech_v2 import SpeechClient
 from google.cloud.speech_v2.types import cloud_speech
 
+import adaptation_v2_custom_class_reference
 
-<<<<<<< HEAD
-PROJECT_ID = os.getenv("GOOGLE_CLOUD_PROJECT")
-=======
 
 _RESOURCES = os.path.join(os.path.dirname(__file__), "resources")
->>>>>>> 6a65e679
 
 
 def delete_phrase_set(name: str) -> None:
@@ -46,13 +41,16 @@
 
 @Retry()
 def test_adaptation_v2_custom_class_reference() -> None:
+    project_id = os.getenv("GOOGLE_CLOUD_PROJECT")
 
     phrase_set_id = "phrase-set-" + str(uuid4())
     custom_class_id = "custom-class-" + str(uuid4())
     response = (
         adaptation_v2_custom_class_reference.adaptation_v2_custom_class_reference(
+            project_id,
             phrase_set_id,
             custom_class_id,
+            os.path.join(_RESOURCES, "fair.wav"),
         )
     )
 
@@ -63,9 +61,9 @@
     )
 
     delete_phrase_set(
-        f"projects/{PROJECT_ID}/locations/global/phraseSets/{phrase_set_id}"
+        f"projects/{project_id}/locations/global/phraseSets/{phrase_set_id}"
     )
 
     delete_custom_class(
-        f"projects/{PROJECT_ID}/locations/global/customClasses/{custom_class_id}"
+        f"projects/{project_id}/locations/global/customClasses/{custom_class_id}"
     )