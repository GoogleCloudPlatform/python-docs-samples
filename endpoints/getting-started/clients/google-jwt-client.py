--- conflicted
+++ resolved
@@ -43,7 +43,6 @@
         "exp": now + expiry_length,
         # iss must match 'issuer' in the security configuration in your
         # swagger spec (e.g. service account email). It can be any string.
-<<<<<<< HEAD
         'iss': sa_email,
         # aud must be either your Endpoints service name, or match the value
         # specified as the 'x-google-audience' in the OpenAPI document.
@@ -56,17 +55,7 @@
     # sign with keyfile
     signer = google.auth.crypt.RSASigner.from_service_account_file(sa_keyfile)
     jwt = google.auth.jwt.encode(signer, payload)
-=======
-        'iss': 'jwt-client.endpoints.sample.google.com',
-        # sub and email are mapped to the user id and email respectively.
-        # sub should match 'iss'
-        'sub': 'jwt-client.endpoints.sample.google.com',
-        'email': 'user@example.com'
-    }
 
-    jwt = google.auth.jwt.encode(signer, payload).decode('UTF-8')
-
->>>>>>> c630c60d
     return jwt
 # [END endpoints_generate_jwt_sa]
 
