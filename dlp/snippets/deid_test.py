--- conflicted
+++ resolved
@@ -216,26 +216,7 @@
     assert "Successful" in out
 
 
-<<<<<<< HEAD
-def test_deidentify_with_time_extract(tempdir, capsys):
-    output_filepath = os.path.join(tempdir, "year-extracted.csv")
-
-    deid.deidentify_with_time_extract(
-        GCLOUD_PROJECT,
-        input_csv_file=CSV_FILE,
-        output_csv_file=output_filepath,
-        date_fields=DATE_FIELDS,
-    )
-
-    out, _ = capsys.readouterr()
-
-    assert "Successful" in out
-
-
-def test_reidentify_with_fpe(capsys):
-=======
 def test_reidentify_with_fpe(capsys: pytest.CaptureFixture) -> None:
->>>>>>> c0f918bb
     labeled_fpe_string = "My SSN is SSN_TOKEN(9):731997681"
 
     deid.reidentify_with_fpe(
