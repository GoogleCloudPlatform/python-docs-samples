# Copyright 2023 Google LLC
#
# Licensed under the Apache License, Version 2.0 (the "License");
# you may not use this file except in compliance with the License.
# You may obtain a copy of the License at
#
#     http://www.apache.org/licenses/LICENSE-2.0
#
# Unless required by applicable law or agreed to in writing, software
# distributed under the License is distributed on an "AS IS" BASIS,
# WITHOUT WARRANTIES OR CONDITIONS OF ANY KIND, either express or implied.
# See the License for the specific language governing permissions and
# limitations under the License.

"""Uses of the Data Loss Prevention API for deidentifying sensitive data."""

<<<<<<< HEAD
from __future__ import annotations
from __future__ import print_function
=======
>>>>>>> 5a6587f4

import argparse


# [START dlp_deidentify_masking]
def deidentify_with_mask(
    project, input_str, info_types, masking_character=None, number_to_mask=0
):
    """Uses the Data Loss Prevention API to deidentify sensitive data in a
    string by masking it with a character.
    Args:
        project: The Google Cloud project id to use as a parent resource.
        input_str: The string to deidentify (will be treated as text).
        masking_character: The character to mask matching sensitive data with.
        number_to_mask: The maximum number of sensitive characters to mask in
            a match. If omitted or set to zero, the API will default to no
            maximum.
    Returns:
        None; the response from the API is printed to the terminal.
    """

    # Import the client library
    import google.cloud.dlp

    # Instantiate a client
    dlp = google.cloud.dlp_v2.DlpServiceClient()

    # Convert the project id into a full resource id.
    parent = f"projects/{project}"

    # Construct inspect configuration dictionary
    inspect_config = {"info_types": [{"name": info_type} for info_type in info_types]}

    # Construct deidentify configuration dictionary
    deidentify_config = {
        "info_type_transformations": {
            "transformations": [
                {
                    "primitive_transformation": {
                        "character_mask_config": {
                            "masking_character": masking_character,
                            "number_to_mask": number_to_mask,
                        }
                    }
                }
            ]
        }
    }

    # Construct item
    item = {"value": input_str}

    # Call the API
    response = dlp.deidentify_content(
        request={
            "parent": parent,
            "deidentify_config": deidentify_config,
            "inspect_config": inspect_config,
            "item": item,
        }
    )

    # Print out the results.
    print(response.item.value)


# [END dlp_deidentify_masking]

# [START dlp_deidentify_redact]
def deidentify_with_redact(
    project,
    input_str,
    info_types,
):
    """Uses the Data Loss Prevention API to deidentify sensitive data in a
    string by redacting matched input values.
    Args:
        project: The Google Cloud project id to use as a parent resource.
        input_str: The string to deidentify (will be treated as text).
        info_types: A list of strings representing info types to look for.
    Returns:
        None; the response from the API is printed to the terminal.
    """
    import google.cloud.dlp

    # Instantiate a client
    dlp = google.cloud.dlp_v2.DlpServiceClient()

    # Convert the project id into a full resource id.
    parent = f"projects/{project}"

    # Construct inspect configuration dictionary
    inspect_config = {"info_types": [{"name": info_type} for info_type in info_types]}

    # Construct deidentify configuration dictionary
    deidentify_config = {
        "info_type_transformations": {
            "transformations": [{"primitive_transformation": {"redact_config": {}}}]
        }
    }

    # Construct item
    item = {"value": input_str}

    # Call the API
    response = dlp.deidentify_content(
        request={
            "parent": parent,
            "deidentify_config": deidentify_config,
            "inspect_config": inspect_config,
            "item": item,
        }
    )

    # Print out the results.
    print(response.item.value)


# [END dlp_deidentify_redact]

# [START dlp_deidentify_replace]
def deidentify_with_replace(
    project,
    input_str,
    info_types,
    replacement_str="REPLACEMENT_STR",
):
    """Uses the Data Loss Prevention API to deidentify sensitive data in a
    string by replacing matched input values with a value you specify.
    Args:
        project: The Google Cloud project id to use as a parent resource.
        input_str: The string to deidentify (will be treated as text).
        info_types: A list of strings representing info types to look for.
        replacement_str: The string to replace all values that match given
            info types.
    Returns:
        None; the response from the API is printed to the terminal.
    """
    import google.cloud.dlp

    # Instantiate a client
    dlp = google.cloud.dlp_v2.DlpServiceClient()

    # Convert the project id into a full resource id.
    parent = f"projects/{project}"

    # Construct inspect configuration dictionary
    inspect_config = {"info_types": [{"name": info_type} for info_type in info_types]}

    # Construct deidentify configuration dictionary
    deidentify_config = {
        "info_type_transformations": {
            "transformations": [
                {
                    "primitive_transformation": {
                        "replace_config": {
                            "new_value": {"string_value": replacement_str}
                        }
                    }
                }
            ]
        }
    }

    # Construct item
    item = {"value": input_str}

    # Call the API
    response = dlp.deidentify_content(
        request={
            "parent": parent,
            "deidentify_config": deidentify_config,
            "inspect_config": inspect_config,
            "item": item,
        }
    )

    # Print out the results.
    print(response.item.value)


# [END dlp_deidentify_replace]

# [START dlp_deidentify_fpe]


def deidentify_with_fpe(
    project,
    input_str,
    info_types,
    alphabet=None,
    surrogate_type=None,
    key_name=None,
    wrapped_key=None,
):
    """Uses the Data Loss Prevention API to deidentify sensitive data in a
    string using Format Preserving Encryption (FPE).
    Args:
        project: The Google Cloud project id to use as a parent resource.
        input_str: The string to deidentify (will be treated as text).
        alphabet: The set of characters to replace sensitive ones with. For
            more information, see https://cloud.google.com/dlp/docs/reference/
            rest/v2beta2/organizations.deidentifyTemplates#ffxcommonnativealphabet
        surrogate_type: The name of the surrogate custom info type to use. Only
            necessary if you want to reverse the deidentification process. Can
            be essentially any arbitrary string, as long as it doesn't appear
            in your dataset otherwise.
        key_name: The name of the Cloud KMS key used to encrypt ('wrap') the
            AES-256 key. Example:
            key_name = 'projects/YOUR_GCLOUD_PROJECT/locations/YOUR_LOCATION/
            keyRings/YOUR_KEYRING_NAME/cryptoKeys/YOUR_KEY_NAME'
        wrapped_key: The encrypted ('wrapped') AES-256 key to use. This key
            should be encrypted using the Cloud KMS key specified by key_name.
    Returns:
        None; the response from the API is printed to the terminal.
    """
    # Import the client library
    import google.cloud.dlp

    # Instantiate a client
    dlp = google.cloud.dlp_v2.DlpServiceClient()

    # Convert the project id into a full resource id.
    parent = f"projects/{project}"

    # The wrapped key is base64-encoded, but the library expects a binary
    # string, so decode it here.
    import base64

    wrapped_key = base64.b64decode(wrapped_key)

    # Construct FPE configuration dictionary
    crypto_replace_ffx_fpe_config = {
        "crypto_key": {
            "kms_wrapped": {"wrapped_key": wrapped_key, "crypto_key_name": key_name}
        },
        "common_alphabet": alphabet,
    }

    # Add surrogate type
    if surrogate_type:
        crypto_replace_ffx_fpe_config["surrogate_info_type"] = {"name": surrogate_type}

    # Construct inspect configuration dictionary
    inspect_config = {"info_types": [{"name": info_type} for info_type in info_types]}

    # Construct deidentify configuration dictionary
    deidentify_config = {
        "info_type_transformations": {
            "transformations": [
                {
                    "primitive_transformation": {
                        "crypto_replace_ffx_fpe_config": crypto_replace_ffx_fpe_config
                    }
                }
            ]
        }
    }

    # Convert string to item
    item = {"value": input_str}

    # Call the API
    response = dlp.deidentify_content(
        request={
            "parent": parent,
            "deidentify_config": deidentify_config,
            "inspect_config": inspect_config,
            "item": item,
        }
    )

    # Print results
    print(response.item.value)


# [END dlp_deidentify_fpe]

# [START dlp_deidentify_deterministic]
def deidentify_with_deterministic(
    project,
    input_str,
    info_types,
    surrogate_type=None,
    key_name=None,
    wrapped_key=None,
):
    """Deidentifies sensitive data in a string using deterministic encryption.
    Args:
        project: The Google Cloud project id to use as a parent resource.
        input_str: The string to deidentify (will be treated as text).
        surrogate_type: The name of the surrogate custom info type to use. Only
            necessary if you want to reverse the deidentification process. Can
            be essentially any arbitrary string, as long as it doesn't appear
            in your dataset otherwise.
        key_name: The name of the Cloud KMS key used to encrypt ('wrap') the
            AES-256 key. Example:
            key_name = 'projects/YOUR_GCLOUD_PROJECT/locations/YOUR_LOCATION/
            keyRings/YOUR_KEYRING_NAME/cryptoKeys/YOUR_KEY_NAME'
        wrapped_key: The encrypted ('wrapped') AES-256 key to use. This key
            should be encrypted using the Cloud KMS key specified by key_name.
    Returns:
        None; the response from the API is printed to the terminal.
    """
    import base64

    # Import the client library
    import google.cloud.dlp

    # Instantiate a client
    dlp = google.cloud.dlp_v2.DlpServiceClient()

    # Convert the project id into a full resource id.
    parent = f"projects/{project}"

    # The wrapped key is base64-encoded, but the library expects a binary
    # string, so decode it here.
    wrapped_key = base64.b64decode(wrapped_key)

    # Construct Deterministic encryption configuration dictionary
    crypto_replace_deterministic_config = {
        "crypto_key": {
            "kms_wrapped": {"wrapped_key": wrapped_key, "crypto_key_name": key_name}
        },
    }

    # Add surrogate type
    if surrogate_type:
        crypto_replace_deterministic_config["surrogate_info_type"] = {
            "name": surrogate_type
        }

    # Construct inspect configuration dictionary
    inspect_config = {"info_types": [{"name": info_type} for info_type in info_types]}

    # Construct deidentify configuration dictionary
    deidentify_config = {
        "info_type_transformations": {
            "transformations": [
                {
                    "primitive_transformation": {
                        "crypto_deterministic_config": crypto_replace_deterministic_config
                    }
                }
            ]
        }
    }

    # Convert string to item
    item = {"value": input_str}

    # Call the API
    response = dlp.deidentify_content(
        request={
            "parent": parent,
            "deidentify_config": deidentify_config,
            "inspect_config": inspect_config,
            "item": item,
        }
    )

    # Print results
    print(response.item.value)


# [END dlp_deidentify_deterministic]


# [START dlp_reidentify_fpe]
def reidentify_with_fpe(
    project,
    input_str,
    alphabet=None,
    surrogate_type=None,
    key_name=None,
    wrapped_key=None,
):
    """Uses the Data Loss Prevention API to reidentify sensitive data in a
    string that was encrypted by Format Preserving Encryption (FPE).
    Args:
        project: The Google Cloud project id to use as a parent resource.
        input_str: The string to deidentify (will be treated as text).
        alphabet: The set of characters to replace sensitive ones with. For
            more information, see https://cloud.google.com/dlp/docs/reference/
            rest/v2beta2/organizations.deidentifyTemplates#ffxcommonnativealphabet
        surrogate_type: The name of the surrogate custom info type to used
            during the encryption process.
        key_name: The name of the Cloud KMS key used to encrypt ('wrap') the
            AES-256 key. Example:
            keyName = 'projects/YOUR_GCLOUD_PROJECT/locations/YOUR_LOCATION/
            keyRings/YOUR_KEYRING_NAME/cryptoKeys/YOUR_KEY_NAME'
        wrapped_key: The encrypted ('wrapped') AES-256 key to use. This key
            should be encrypted using the Cloud KMS key specified by key_name.
    Returns:
        None; the response from the API is printed to the terminal.
    """
    # Import the client library
    import google.cloud.dlp

    # Instantiate a client
    dlp = google.cloud.dlp_v2.DlpServiceClient()

    # Convert the project id into a full resource id.
    parent = f"projects/{project}"

    # The wrapped key is base64-encoded, but the library expects a binary
    # string, so decode it here.
    import base64

    wrapped_key = base64.b64decode(wrapped_key)

    # Construct Deidentify Config
    reidentify_config = {
        "info_type_transformations": {
            "transformations": [
                {
                    "primitive_transformation": {
                        "crypto_replace_ffx_fpe_config": {
                            "crypto_key": {
                                "kms_wrapped": {
                                    "wrapped_key": wrapped_key,
                                    "crypto_key_name": key_name,
                                }
                            },
                            "common_alphabet": alphabet,
                            "surrogate_info_type": {"name": surrogate_type},
                        }
                    }
                }
            ]
        }
    }

    inspect_config = {
        "custom_info_types": [
            {"info_type": {"name": surrogate_type}, "surrogate_type": {}}
        ]
    }

    # Convert string to item
    item = {"value": input_str}

    # Call the API
    response = dlp.reidentify_content(
        request={
            "parent": parent,
            "reidentify_config": reidentify_config,
            "inspect_config": inspect_config,
            "item": item,
        }
    )

    # Print results
    print(response.item.value)


# [END dlp_reidentify_fpe]


# [START dlp_reidentify_deterministic]
def reidentify_with_deterministic(
    project,
    input_str,
    surrogate_type=None,
    key_name=None,
    wrapped_key=None,
):
    """Re-identifies content that was previously de-identified through deterministic encryption.
    Args:
        project: The Google Cloud project ID to use as a parent resource.
        input_str: The string to be re-identified. Provide the entire token. Example:
            EMAIL_ADDRESS_TOKEN(52):AVAx2eIEnIQP5jbNEr2j9wLOAd5m4kpSBR/0jjjGdAOmryzZbE/q
        surrogate_type: The name of the surrogate custom infoType used
            during the encryption process.
        key_name: The name of the Cloud KMS key used to encrypt ("wrap") the
            AES-256 key. Example:
            keyName = 'projects/YOUR_GCLOUD_PROJECT/locations/YOUR_LOCATION/
            keyRings/YOUR_KEYRING_NAME/cryptoKeys/YOUR_KEY_NAME'
        wrapped_key: The encrypted ("wrapped") AES-256 key previously used to encrypt the content.
            This key must have been encrypted using the Cloud KMS key specified by key_name.
    Returns:
        None; the response from the API is printed to the terminal.
    """
    import base64

    # Import the client library
    import google.cloud.dlp

    # Instantiate a client
    dlp = google.cloud.dlp_v2.DlpServiceClient()

    # Convert the project id into a full resource id.
    parent = f"projects/{project}"

    # The wrapped key is base64-encoded, but the library expects a binary
    # string, so decode it here.
    wrapped_key = base64.b64decode(wrapped_key)

    # Construct reidentify Configuration
    reidentify_config = {
        "info_type_transformations": {
            "transformations": [
                {
                    "primitive_transformation": {
                        "crypto_deterministic_config": {
                            "crypto_key": {
                                "kms_wrapped": {
                                    "wrapped_key": wrapped_key,
                                    "crypto_key_name": key_name,
                                }
                            },
                            "surrogate_info_type": {"name": surrogate_type},
                        }
                    }
                }
            ]
        }
    }

    inspect_config = {
        "custom_info_types": [
            {"info_type": {"name": surrogate_type}, "surrogate_type": {}}
        ]
    }

    # Convert string to item
    item = {"value": input_str}

    # Call the API
    response = dlp.reidentify_content(
        request={
            "parent": parent,
            "reidentify_config": reidentify_config,
            "inspect_config": inspect_config,
            "item": item,
        }
    )

    # Print results
    print(response.item.value)


# [END dlp_reidentify_deterministic]


# [START dlp_deidentify_free_text_with_fpe_using_surrogate]
def deidentify_free_text_with_fpe_using_surrogate(
    project,
    input_str,
    alphabet="NUMERIC",
    info_type="PHONE_NUMBER",
    surrogate_type="PHONE_TOKEN",
    unwrapped_key="YWJjZGVmZ2hpamtsbW5vcA==",
):
    """Uses the Data Loss Prevention API to deidentify sensitive data in a
       string using Format Preserving Encryption (FPE).
       The encryption is performed with an unwrapped key.
    Args:
        project: The Google Cloud project id to use as a parent resource.
        input_str: The string to deidentify (will be treated as text).
        alphabet: The set of characters to replace sensitive ones with. For
            more information, see https://cloud.google.com/dlp/docs/reference/
            rest/v2beta2/organizations.deidentifyTemplates#ffxcommonnativealphabet
        info_type: The name of the info type to de-identify
        surrogate_type: The name of the surrogate custom info type to use. Can
            be essentially any arbitrary string, as long as it doesn't appear
            in your dataset otherwise.
        unwrapped_key: The base64-encoded AES-256 key to use.
    Returns:
        None; the response from the API is printed to the terminal.
    """
    # Import the client library
    import google.cloud.dlp

    # Instantiate a client
    dlp = google.cloud.dlp_v2.DlpServiceClient()

    # Convert the project id into a full resource id.
    parent = f"projects/{project}"

    # The unwrapped key is base64-encoded, but the library expects a binary
    # string, so decode it here.
    import base64

    unwrapped_key = base64.b64decode(unwrapped_key)

    # Construct de-identify config
    transformation = {
        "info_types": [{"name": info_type}],
        "primitive_transformation": {
            "crypto_replace_ffx_fpe_config": {
                "crypto_key": {"unwrapped": {"key": unwrapped_key}},
                "common_alphabet": alphabet,
                "surrogate_info_type": {"name": surrogate_type},
            }
        },
    }

    deidentify_config = {
        "info_type_transformations": {"transformations": [transformation]}
    }

    # Construct the inspect config, trying to finding all PII with likelihood
    # higher than UNLIKELY
    inspect_config = {
        "info_types": [{"name": info_type}],
        "min_likelihood": google.cloud.dlp_v2.Likelihood.UNLIKELY,
    }

    # Convert string to item
    item = {"value": input_str}

    # Call the API
    response = dlp.deidentify_content(
        request={
            "parent": parent,
            "deidentify_config": deidentify_config,
            "inspect_config": inspect_config,
            "item": item,
        }
    )

    # Print results
    print(response.item.value)


# [END dlp_deidentify_free_text_with_fpe_using_surrogate]


# [START dlp_reidentify_free_text_with_fpe_using_surrogate]
def reidentify_free_text_with_fpe_using_surrogate(
    project,
    input_str,
    alphabet="NUMERIC",
    surrogate_type="PHONE_TOKEN",
    unwrapped_key="YWJjZGVmZ2hpamtsbW5vcA==",
):
    """Uses the Data Loss Prevention API to reidentify sensitive data in a
    string that was encrypted by Format Preserving Encryption (FPE) with
    surrogate type. The encryption is performed with an unwrapped key.
    Args:
        project: The Google Cloud project id to use as a parent resource.
        input_str: The string to deidentify (will be treated as text).
        alphabet: The set of characters to replace sensitive ones with. For
            more information, see https://cloud.google.com/dlp/docs/reference/
            rest/v2beta2/organizations.deidentifyTemplates#ffxcommonnativealphabet
        surrogate_type: The name of the surrogate custom info type to used
            during the encryption process.
        unwrapped_key: The base64-encoded AES-256 key to use.
    Returns:
        None; the response from the API is printed to the terminal.
    """
    # Import the client library
    import google.cloud.dlp

    # Instantiate a client
    dlp = google.cloud.dlp_v2.DlpServiceClient()

    # Convert the project id into a full resource id.
    parent = f"projects/{project}"

    # The unwrapped key is base64-encoded, but the library expects a binary
    # string, so decode it here.
    import base64

    unwrapped_key = base64.b64decode(unwrapped_key)

    # Construct Deidentify Config
    transformation = {
        "primitive_transformation": {
            "crypto_replace_ffx_fpe_config": {
                "crypto_key": {"unwrapped": {"key": unwrapped_key}},
                "common_alphabet": alphabet,
                "surrogate_info_type": {"name": surrogate_type},
            }
        }
    }

    reidentify_config = {
        "info_type_transformations": {"transformations": [transformation]}
    }

    inspect_config = {
        "custom_info_types": [
            {"info_type": {"name": surrogate_type}, "surrogate_type": {}}
        ]
    }

    # Convert string to item
    item = {"value": input_str}

    # Call the API
    response = dlp.reidentify_content(
        request={
            "parent": parent,
            "reidentify_config": reidentify_config,
            "inspect_config": inspect_config,
            "item": item,
        }
    )

    # Print results
    print(response.item.value)


# [END dlp_reidentify_free_text_with_fpe_using_surrogate]


# [START dlp_deidentify_date_shift]
def deidentify_with_date_shift(
    project,
    input_csv_file=None,
    output_csv_file=None,
    date_fields=None,
    lower_bound_days=None,
    upper_bound_days=None,
    context_field_id=None,
    wrapped_key=None,
    key_name=None,
):
    """Uses the Data Loss Prevention API to deidentify dates in a CSV file by
        pseudorandomly shifting them.
    Args:
        project: The Google Cloud project id to use as a parent resource.
        input_csv_file: The path to the CSV file to deidentify. The first row
            of the file must specify column names, and all other rows must
            contain valid values.
        output_csv_file: The path to save the date-shifted CSV file.
        date_fields: The list of (date) fields in the CSV file to date shift.
            Example: ['birth_date', 'register_date']
        lower_bound_days: The maximum number of days to shift a date backward
        upper_bound_days: The maximum number of days to shift a date forward
        context_field_id: (Optional) The column to determine date shift amount
            based on. If this is not specified, a random shift amount will be
            used for every row. If this is specified, then 'wrappedKey' and
            'keyName' must also be set. Example:
            contextFieldId = [{ 'name': 'user_id' }]
        key_name: (Optional) The name of the Cloud KMS key used to encrypt
            ('wrap') the AES-256 key. Example:
            key_name = 'projects/YOUR_GCLOUD_PROJECT/locations/YOUR_LOCATION/
            keyRings/YOUR_KEYRING_NAME/cryptoKeys/YOUR_KEY_NAME'
        wrapped_key: (Optional) The encrypted ('wrapped') AES-256 key to use.
            This key should be encrypted using the Cloud KMS key specified by
            key_name.
    Returns:
        None; the response from the API is printed to the terminal.
    """
    # Import the client library
    import google.cloud.dlp

    # Instantiate a client
    dlp = google.cloud.dlp_v2.DlpServiceClient()

    # Convert the project id into a full resource id.
    parent = f"projects/{project}"

    # Convert date field list to Protobuf type
    def map_fields(field):
        return {"name": field}

    if date_fields:
        date_fields = map(map_fields, date_fields)
    else:
        date_fields = []

    # Read and parse the CSV file
    import csv
    from datetime import datetime

    f = []
    with open(input_csv_file) as csvfile:
        reader = csv.reader(csvfile)
        for row in reader:
            f.append(row)

    #  Helper function for converting CSV rows to Protobuf types
    def map_headers(header):
        return {"name": header}

    def map_data(value):
        try:
            date = datetime.strptime(value, "%m/%d/%Y")
            return {
                "date_value": {"year": date.year, "month": date.month, "day": date.day}
            }
        except ValueError:
            return {"string_value": value}

    def map_rows(row):
        return {"values": map(map_data, row)}

    # Using the helper functions, convert CSV rows to protobuf-compatible
    # dictionaries.
    csv_headers = map(map_headers, f[0])
    csv_rows = map(map_rows, f[1:])

    # Construct the table dict
    table_item = {"table": {"headers": csv_headers, "rows": csv_rows}}

    # Construct date shift config
    date_shift_config = {
        "lower_bound_days": lower_bound_days,
        "upper_bound_days": upper_bound_days,
    }

    # If using a Cloud KMS key, add it to the date_shift_config.
    # The wrapped key is base64-encoded, but the library expects a binary
    # string, so decode it here.
    if context_field_id and key_name and wrapped_key:
        import base64

        date_shift_config["context"] = {"name": context_field_id}
        date_shift_config["crypto_key"] = {
            "kms_wrapped": {
                "wrapped_key": base64.b64decode(wrapped_key),
                "crypto_key_name": key_name,
            }
        }
    elif context_field_id or key_name or wrapped_key:
        raise ValueError(
            """You must set either ALL or NONE of
        [context_field_id, key_name, wrapped_key]!"""
        )

    # Construct Deidentify Config
    deidentify_config = {
        "record_transformations": {
            "field_transformations": [
                {
                    "fields": date_fields,
                    "primitive_transformation": {
                        "date_shift_config": date_shift_config
                    },
                }
            ]
        }
    }

    # Write to CSV helper methods
    def write_header(header):
        return header.name

    def write_data(data):
        return data.string_value or "{}/{}/{}".format(
            data.date_value.month,
            data.date_value.day,
            data.date_value.year,
        )

    # Call the API
    response = dlp.deidentify_content(
        request={
            "parent": parent,
            "deidentify_config": deidentify_config,
            "item": table_item,
        }
    )

    # Write results to CSV file
    with open(output_csv_file, "w") as csvfile:
        write_file = csv.writer(csvfile, delimiter=",")
        write_file.writerow(map(write_header, response.item.table.headers))
        for row in response.item.table.rows:
            write_file.writerow(map(write_data, row.values))
    # Print status
    print(f"Successfully saved date-shift output to {output_csv_file}")


# [END dlp_deidentify_date_shift]


# [START dlp_deidentify_replace_infotype]
def deidentify_with_replace_infotype(project, item, info_types):
    """Uses the Data Loss Prevention API to deidentify sensitive data in a
    string by replacing it with the info type.
    Args:
        project: The Google Cloud project id to use as a parent resource.
        item: The string to deidentify (will be treated as text).
        info_types: A list of strings representing info types to look for.
            A full list of info type categories can be fetched from the API.
    Returns:
        None; the response from the API is printed to the terminal.
    """

    # Import the client library
    import google.cloud.dlp

    # Instantiate a client
    dlp = google.cloud.dlp_v2.DlpServiceClient()

    # Convert the project id into a full resource id.
    parent = f"projects/{project}"

    # Construct inspect configuration dictionary
    inspect_config = {"info_types": [{"name": info_type} for info_type in info_types]}

    # Construct deidentify configuration dictionary
    deidentify_config = {
        "info_type_transformations": {
            "transformations": [
                {"primitive_transformation": {"replace_with_info_type_config": {}}}
            ]
        }
    }

    # Call the API
    response = dlp.deidentify_content(
        request={
            "parent": parent,
            "deidentify_config": deidentify_config,
            "inspect_config": inspect_config,
            "item": {"value": item},
        }
    )

    # Print out the results.
    print(response.item.value)


# [END dlp_deidentify_replace_infotype]


# [START dlp_deidentify_simple_word_list]
def deidentify_with_simple_word_list(
    project: str,
    input_str: str,
    custom_info_type_name: str,
    word_list: list[str],
) -> None:
    """Uses the Data Loss Prevention API to de-identify sensitive data in a
      string by matching against custom word list.

    Args:
        project: The Google Cloud project id to use as a parent resource.
        input_str: The string to deidentify (will be treated as text).
        custom_info_type_name: The name of the custom info type to use.
        word_list: The list of strings to match against.
    """

    # Import the client library
    import google.cloud.dlp

    # Instantiate a client.
    dlp = google.cloud.dlp_v2.DlpServiceClient()

    # Prepare custom_info_types by parsing word lists
    word_list = {"words": word_list}
    custom_info_types = [
        {
            "info_type": {"name": custom_info_type_name},
            "dictionary": {"word_list": word_list}
        }
    ]

    # Construct the configuration dictionary
    inspect_config = {
        "custom_info_types": custom_info_types,
    }

    # Construct deidentify configuration dictionary
    deidentify_config = {
        "info_type_transformations": {
            "transformations": [
                {
                    "primitive_transformation": {"replace_with_info_type_config": {}}
                }
            ]
        }
    }

    # Construct the `item`.
    item = {"value": input_str}

    # Convert the project id into a full resource id.
    parent = f"projects/{project}"

    # Call the API
    response = dlp.deidentify_content(
        request={
            "parent": parent,
            "deidentify_config": deidentify_config,
            "inspect_config": inspect_config,
            "item": item,
        }
    )

    print(f"De-identified Content: {response.item.value}")


# [END dlp_deidentify_simple_word_list]


# [START dlp_deidentify_exception_list]
def deidentify_with_exception_list(
    project,
    content_string,
    info_types,
    exception_list
):
    """Uses the Data Loss Prevention API to de-identify sensitive data in a
      string but ignore matches against custom list.

    Args:
        project: The Google Cloud project id to use as a parent resource.
        content_string: The string to deidentify (will be treated as text).
        info_types: A list of strings representing info types to look for.
            A full list of info type categories can be fetched from the API.
        exception_list: The list of strings to ignore matches on.

    Returns:
          None; the response from the API is printed to the terminal.
    """
    # Import the client library
    import google.cloud.dlp

    # Instantiate a client
    dlp = google.cloud.dlp_v2.DlpServiceClient()

    # Construct a list of infoTypes for DLP to locate in `content_string`. See
    # https://cloud.google.com/dlp/docs/concepts-infotypes for more information
    # about supported infoTypes.

    info_types = [{"name": info_type} for info_type in info_types]

    # Construct a rule set that will only match on info_type
    # if the matched text is not in the exception list.
    rule_set = [
        {
            "info_types": info_types,
            "rules": [
                {
                    "exclusion_rule": {
                        "dictionary": {"word_list": {"words": exception_list}},
                        "matching_type": google.cloud.dlp_v2.MatchingType.MATCHING_TYPE_FULL_MATCH,
                    }
                }
            ],
        }
    ]

    # Construct the configuration dictionary
    inspect_config = {
        "info_types": info_types,
        "rule_set": rule_set,
    }

    # Construct deidentify configuration dictionary
    deidentify_config = {
        "info_type_transformations": {
            "transformations": [
                {"primitive_transformation": {"replace_with_info_type_config": {}}}
            ]
        }
    }

    # Construct the `item`.
    item = {"value": content_string}

    # Convert the project id into a full resource id.
    parent = f"projects/{project}"

    # Call the API
    response = dlp.deidentify_content(
        request={
            "parent": parent,
            "deidentify_config": deidentify_config,
            "inspect_config": inspect_config,
            "item": item,
        }
    )

    # Print out the results.
    print(response.item.value)


# [END dlp_deidentify_exception_list]


# [START dlp_deidentify_table_bucketing]
def deidentify_table_bucketing(
    project,
    table_data,
    deid_content_list,
    bucket_size,
    bucketing_lower_bound,
    bucketing_upper_bound
):
    """Uses the Data Loss Prevention API to de-identify sensitive data in a
    table by replacing them with fixed size bucket ranges.
    Args:
        project: The Google Cloud project id to use as a parent resource.
        table_data: Json string representing table data.
        deid_content_list: A list of fields in table to de-identify.
        bucket_size: Size of each bucket for fixed sized bucketing
            (except for minimum and maximum buckets). So if ``bucketing_lower_bound`` = 10,
            ``bucketing_upper_bound`` = 89, and ``bucket_size`` = 10, then the
            following buckets would be used: -10, 10-20, 20-30, 30-40,
            40-50, 50-60, 60-70, 70-80, 80-89, 89+.
       bucketing_lower_bound: Lower bound value of buckets.
       bucketing_upper_bound:  Upper bound value of buckets.

    Returns:
       De-identified table is returned;
       the response from the API is also printed to the terminal.

    Example:
    table_data = {
       "header":[
           "email",
           "phone number",
           "age"
       ],
       "rows":[
           [
               "robertfrost@xyz.com",
               "4232342345"
               "35"
           ],
           [
               "johndoe@pqr.com",
               "4253458383"
               "68"
           ]
       ]
    }

    >> $ python deid.py deid_table_bucketing \
        '{"header": ["email", "phone number", "age"],
        "rows": [["robertfrost@xyz.com", "4232342345", "35"],
        ["johndoe@pqr.com", "4253458383", "68"]]}' \
        ["age"] 10 0 100
        >>  '{"header": ["email", "phone number", "age"],
            "rows": [["robertfrost@xyz.com", "4232342345", "30:40"],
            ["johndoe@pqr.com", "4253458383", "60:70"]]}'
    """

    # Import the client library
    import google.cloud.dlp

    # Instantiate a client.
    dlp = google.cloud.dlp_v2.DlpServiceClient()

    # Convert the project id into a full resource id.
    parent = f"projects/{project}"

    # Construct the `table`. For more details on the table schema, please see
    # https://cloud.google.com/dlp/docs/reference/rest/v2/ContentItem#Table
    headers = [{"name": val} for val in table_data["header"]]
    rows = []
    for row in table_data["rows"]:
        rows.append({"values": [{"string_value": cell_val} for cell_val in row]})

    table = {"headers": headers, "rows": rows}

    # Construct the `item`.
    item = {"table": table}

    # Construct fixed sized bucketing configuration
    fixed_size_bucketing_config = {
        "bucket_size": bucket_size,
        "lower_bound": {"integer_value": bucketing_lower_bound},
        "upper_bound": {"integer_value": bucketing_upper_bound}
    }

    # Specify fields to be de-identified
    deid_content_list = [{"name": _i} for _i in deid_content_list]

    # Construct Deidentify Config
    deidentify_config = {
        "record_transformations": {
            "field_transformations": [
                {
                    "fields": deid_content_list,
                    "primitive_transformation": {
                        "fixed_size_bucketing_config": fixed_size_bucketing_config
                    }
                }
            ]
        }
    }

    # Call the API.
    response = dlp.deidentify_content(request={
        "parent": parent,
        "deidentify_config": deidentify_config,
        "item": item
    })

    # Print the results.
    print(f"Table after de-identification: {response.item.table}")

    # Return the response.
    return response.item.table

# [END dlp_deidentify_table_bucketing]


# [START dlp_deidentify_table_condition_infotypes]
def deidentify_table_condition_replace_with_info_types(
    project,
    table_data,
    deid_content_list,
    info_types,
    condition_field=None,
    condition_operator=None,
    condition_value=None
):
    """Uses the Data Loss Prevention API to de-identify sensitive data in a
    table by replacing them with info-types based on a condition.
    Args:
       project: The Google Cloud project id to use as a parent resource.
       table_data: Json string representing table data.
       deid_content_list: A list of fields in table to de-identify.
       info_types: A list of strings representing info types to look for.
           A full list of info categories and types is available from the API.
           Examples include "FIRST_NAME", "LAST_NAME", "EMAIL_ADDRESS". '
       condition_field: A table field within the record this condition is evaluated against.
       condition_operator: Operator used to compare the field or infoType to the value. One of:
           RELATIONAL_OPERATOR_UNSPECIFIED, EQUAL_TO, NOT_EQUAL_TO, GREATER_THAN, LESS_THAN, GREATER_THAN_OR_EQUALS,
           LESS_THAN_OR_EQUALS, EXISTS.
       condition_value: Value to compare against. [Mandatory, except for ``EXISTS`` tests.].

    Returns:
       De-identified table is returned;
       the response from the API is also printed to the terminal.

    Example:
    table_data = {
       "header":[
           "email",
           "phone number"
           "age"
       ],
       "rows":[
           [
               "robertfrost@xyz.com",
               "4232342345"
               "45"
           ],
           [
               "johndoe@pqr.com",
               "4253458383"
               "63"
           ]
       ]
    }

    >> $ python deid.py deid_table_condition_replace \
    '{"header": ["email", "phone number", "age"],
    "rows": [["robertfrost@xyz.com", "4232342345", "45"],
    ["johndoe@pqr.com", "4253458383", "63"]]}' ["email"] \
    ["EMAIL_ADDRESS"] "age" "GREATER_THAN" 50
    >> '{"header": ["email", "phone number", "age"],
        "rows": [["robertfrost@xyz.com", "4232342345", "45"],
        ["[EMAIL_ADDRESS]", "4253458383", "63"]]}'
    """

    # Import the client library
    import google.cloud.dlp

    # Instantiate a client.
    dlp = google.cloud.dlp_v2.DlpServiceClient()

    # Construct the `table`. For more details on the table schema, please see
    # https://cloud.google.com/dlp/docs/reference/rest/v2/ContentItem#Table
    headers = [{"name": val} for val in table_data["header"]]
    rows = []
    for row in table_data["rows"]:
        rows.append({"values": [{"string_value": cell_val} for cell_val in row]})

    table = {"headers": headers, "rows": rows}

    # Construct the item
    item = {"table": table}

    # Specify fields to be de-identified
    deid_field_list = [{"name": _i} for _i in deid_content_list]

    # Construct inspect configuration dictionary
    inspect_config = {"info_types": [{"name": info_type} for info_type in info_types]}

    # Construct condition list
    condition = [
        {
            "field": {"name": condition_field},
            "operator": condition_operator,
            "value": {"integer_value": condition_value}
        }
    ]

    # Construct deidentify configuration dictionary
    deidentify_config = {
        "record_transformations": {
            "field_transformations": [
                {
                    "info_type_transformations": {
                        "transformations": [
                            {
                                "primitive_transformation": {"replace_with_info_type_config": {}}
                            }
                        ]
                    },
                    "fields": deid_field_list,
                    "condition": {
                        "expressions": {
                            "conditions": {"conditions": condition}
                        }
                    }
                }
            ]
        }
    }

    # Convert the project id into a full resource id.
    parent = f"projects/{project}"

    # Call the API.
    response = dlp.deidentify_content(
        request={
            "parent": parent,
            "deidentify_config": deidentify_config,
            "item": item,
            "inspect_config": inspect_config
        })

    print(f"Table after de-identification: {response.item.table}")

    return response.item.table

# [END dlp_deidentify_table_condition_infotypes]


# [START dlp_deidentify_table_condition_masking]
def deidentify_table_condition_masking(
    project,
    table_data,
    deid_content_list,
    condition_field=None,
    condition_operator=None,
    condition_value=None,
    masking_character=None
):
    """ Uses the Data Loss Prevention API to de-identify sensitive data in a
      table by masking them based on a condition.

    Args:
        project: The Google Cloud project id to use as a parent resource.
        table_data: Json string representing table data.
        deid_content_list: A list of fields in table to de-identify.
        condition_field: A table Field within the record this condition is evaluated against.
        condition_operator: Operator used to compare the field or infoType to the value. One of:
            RELATIONAL_OPERATOR_UNSPECIFIED, EQUAL_TO, NOT_EQUAL_TO, GREATER_THAN, LESS_THAN, GREATER_THAN_OR_EQUALS,
            LESS_THAN_OR_EQUALS, EXISTS.
        condition_value: Value to compare against. [Mandatory, except for ``EXISTS`` tests.].
        masking_character: The character to mask matching sensitive data with.

    Returns:
        De-identified table is returned;
        the response from the API is also printed to the terminal.

    Example:
    table_data = {
        "header":[
            "email",
            "phone number",
            "age",
            "happiness_score"
        ],
        "rows":[
            [
                "robertfrost@xyz.com",
                "4232342345",
                "35",
                "21"
            ],
            [
                "johndoe@pqr.com",
                "4253458383",
                "64",
                "34"
            ]
        ]
    }

    >> $ python deid.py deid_table_condition_mask \
    '{"header": ["email", "phone number", "age", "happiness_score"],
    "rows": [["robertfrost@xyz.com", "4232342345", "35", "21"],
    ["johndoe@pqr.com", "4253458383", "64", "34"]]}' \
    ["happiness_score"] "age" "GREATER_THAN" 50
    >> '{"header": ["email", "phone number", "age", "happiness_score"],
        "rows": [["robertfrost@xyz.com", "4232342345", "35", "21"],
        ["johndoe@pqr.com", "4253458383", "64", "**"]]}'
    """

    # Import the client library
    import google.cloud.dlp

    # Instantiate a client.
    dlp = google.cloud.dlp_v2.DlpServiceClient()

    # Construct the `table`. For more details on the table schema, please see
    # https://cloud.google.com/dlp/docs/reference/rest/v2/ContentItem#Table
    headers = [{"name": val} for val in table_data["header"]]
    rows = []
    for row in table_data["rows"]:
        rows.append({"values": [{"string_value": cell_val} for cell_val in row]})

    table = {"headers": headers, "rows": rows}

    # Construct the `item`
    item = {"table": table}

    # Specify fields to be de-identified
    deid_content_list = [{"name": _i} for _i in deid_content_list]

    # Construct condition list
    condition = [
        {
            "field": {"name": condition_field},
            "operator": condition_operator,
            "value": {"integer_value": condition_value}
        }
    ]

    # Construct deidentify configuration dictionary
    deidentify_config = {
        "record_transformations": {
            "field_transformations": [
                {
                    "primitive_transformation": {
                        "character_mask_config": {
                            "masking_character": masking_character
                        }
                    },
                    "fields": deid_content_list,
                    "condition": {
                        "expressions": {
                            "conditions": {"conditions": condition}
                        }
                    }
                }
            ]
        }
    }

    # Convert the project id into a full resource id.
    parent = f"projects/{project}"

    # Call the API.
    response = dlp.deidentify_content(
        request={
            "parent": parent,
            "deidentify_config": deidentify_config,
            "item": item
        })

    # Print the result
    print(f"Table after de-identification: {response.item.table}")

    # Return the response
    return response.item.table

# [END dlp_deidentify_table_condition_masking]


# [START dlp_deidentify_table_infotypes]
def deidentify_table_replace_with_info_types(
    project,
    table_data,
    info_types,
    deid_content_list
):
    """ Uses the Data Loss Prevention API to de-identify sensitive data in a
      table by replacing them with info type.

    Args:
        project: The Google Cloud project id to use as a parent resource.
        table_data: Json string representing table data.
        info_types: A list of strings representing info types to look for.
            A full list of info type categories can be fetched from the API.
        deid_content_list: A list of fields in table to de-identify

    Returns:
        None; the response from the API is printed to the terminal.

    Example:
    >> $ python deid.py table_replace_with_infotype \
    '{
        "header": ["name", "email", "phone number"],
        "rows": [
            ["Robert Frost", "robertfrost@xyz.com", "4232342345"],
            ["John Doe", "johndoe@pqr.com", "4253458383"]
        ]
    }' \
    ["PERSON_NAME"] ["name"]
    >> '{
            "header": ["name", "email", "phone number"],
            "rows": [
                ["[PERSON_NAME]", "robertfrost@xyz.com", "4232342345"],
                ["[PERSON_NAME]", "johndoe@pqr.com", "4253458383"]
            ]
        }'
    """

    # Import the client library
    import google.cloud.dlp

    # Instantiate a client.
    dlp = google.cloud.dlp_v2.DlpServiceClient()

    # Construct the `table`. For more details on the table schema, please see
    # https://cloud.google.com/dlp/docs/reference/rest/v2/ContentItem#Table
    headers = [{"name": val} for val in table_data["header"]]
    rows = []
    for row in table_data["rows"]:
        rows.append({"values": [{"string_value": cell_val} for cell_val in row]})

    table = {"headers": headers, "rows": rows}

    # Construct item
    item = {"table": table}

    # Specify fields to be de-identified
    deid_content_list = [{"name": _i} for _i in deid_content_list]

    # Construct inspect configuration dictionary
    inspect_config = {"info_types": [{"name": info_type} for info_type in info_types]}

    # Construct deidentify configuration dictionary
    deidentify_config = {
        "record_transformations": {
            "field_transformations": [
                {
                    "info_type_transformations": {
                        "transformations": [
                            {
                                "primitive_transformation": {"replace_with_info_type_config": {}}
                            }
                        ]
                    },
                    "fields": deid_content_list,
                }
            ]
        }
    }

    # Convert the project id into a full resource id.
    parent = f"projects/{project}"

    # Call the API.
    response = dlp.deidentify_content(
        request={
            "parent": parent,
            "deidentify_config": deidentify_config,
            "item": item,
            "inspect_config": inspect_config
        })

    # Print the result
    print(f"Table after de-identification: {response.item.table}")


# [END dlp_deidentify_table_infotypes]


if __name__ == "__main__":
    parser = argparse.ArgumentParser(description=__doc__)
    subparsers = parser.add_subparsers(
        dest="content", help="Select how to submit content to the API."
    )
    subparsers.required = True

    mask_parser = subparsers.add_parser(
        "deid_mask",
        help="Deidentify sensitive data in a string by masking it with a " "character.",
    )
    mask_parser.add_argument(
        "--info_types",
        nargs="+",
        help="Strings representing info types to look for. A full list of "
        "info categories and types is available from the API. Examples "
        'include "FIRST_NAME", "LAST_NAME", "EMAIL_ADDRESS". '
        "If unspecified, the three above examples will be used.",
        default=["FIRST_NAME", "LAST_NAME", "EMAIL_ADDRESS"],
    )
    mask_parser.add_argument(
        "project",
        help="The Google Cloud project id to use as a parent resource.",
    )
    mask_parser.add_argument("item", help="The string to deidentify.")
    mask_parser.add_argument(
        "-n",
        "--number_to_mask",
        type=int,
        default=0,
        help="The maximum number of sensitive characters to mask in a match. "
        "If omitted the request or set to 0, the API will mask any mathcing "
        "characters.",
    )
    mask_parser.add_argument(
        "-m",
        "--masking_character",
        help="The character to mask matching sensitive data with.",
    )

    replace_parser = subparsers.add_parser(
        "deid_replace",
        help="Deidentify sensitive data in a string by replacing it with "
        "another string.",
    )
    replace_parser.add_argument(
        "--info_types",
        nargs="+",
        help="Strings representing info types to look for. A full list of "
        "info categories and types is available from the API. Examples "
        'include "FIRST_NAME", "LAST_NAME", "EMAIL_ADDRESS". '
        "If unspecified, the three above examples will be used.",
        default=["FIRST_NAME", "LAST_NAME", "EMAIL_ADDRESS"],
    )
    replace_parser.add_argument(
        "project",
        help="The Google Cloud project id to use as a parent resource.",
    )
    replace_parser.add_argument("item", help="The string to deidentify.")
    replace_parser.add_argument(
        "replacement_str", help="The string to " "replace all matched values with."
    )

    fpe_parser = subparsers.add_parser(
        "deid_fpe",
        help="Deidentify sensitive data in a string using Format Preserving "
        "Encryption (FPE).",
    )
    fpe_parser.add_argument(
        "--info_types",
        action="append",
        help="Strings representing info types to look for. A full list of "
        "info categories and types is available from the API. Examples "
        'include "FIRST_NAME", "LAST_NAME", "EMAIL_ADDRESS". '
        "If unspecified, the three above examples will be used.",
        default=["FIRST_NAME", "LAST_NAME", "EMAIL_ADDRESS"],
    )
    fpe_parser.add_argument(
        "project",
        help="The Google Cloud project id to use as a parent resource.",
    )
    fpe_parser.add_argument(
        "item",
        help="The string to deidentify. " "Example: string = 'My SSN is 372819127'",
    )
    fpe_parser.add_argument(
        "key_name",
        help="The name of the Cloud KMS key used to encrypt ('wrap') the "
        "AES-256 key. Example: "
        "key_name = 'projects/YOUR_GCLOUD_PROJECT/locations/YOUR_LOCATION/"
        "keyRings/YOUR_KEYRING_NAME/cryptoKeys/YOUR_KEY_NAME'",
    )
    fpe_parser.add_argument(
        "wrapped_key",
        help="The encrypted ('wrapped') AES-256 key to use. This key should "
        "be encrypted using the Cloud KMS key specified by key_name.",
    )
    fpe_parser.add_argument(
        "-a",
        "--alphabet",
        default="ALPHA_NUMERIC",
        help="The set of characters to replace sensitive ones with. Commonly "
        'used subsets of the alphabet include "NUMERIC", "HEXADECIMAL", '
        '"UPPER_CASE_ALPHA_NUMERIC", "ALPHA_NUMERIC", '
        '"FFX_COMMON_NATIVE_ALPHABET_UNSPECIFIED"',
    )
    fpe_parser.add_argument(
        "-s",
        "--surrogate_type",
        help="The name of the surrogate custom info type to use. Only "
        "necessary if you want to reverse the deidentification process. Can "
        "be essentially any arbitrary string, as long as it doesn't appear "
        "in your dataset otherwise.",
    )

    reid_parser = subparsers.add_parser(
        "reid_fpe",
        help="Reidentify sensitive data in a string using Format Preserving "
        "Encryption (FPE).",
    )
    reid_parser.add_argument(
        "project",
        help="The Google Cloud project id to use as a parent resource.",
    )
    reid_parser.add_argument(
        "item",
        help="The string to deidentify. " "Example: string = 'My SSN is 372819127'",
    )
    reid_parser.add_argument(
        "surrogate_type",
        help="The name of the surrogate custom info type to use. Only "
        "necessary if you want to reverse the deidentification process. Can "
        "be essentially any arbitrary string, as long as it doesn't appear "
        "in your dataset otherwise.",
    )
    reid_parser.add_argument(
        "key_name",
        help="The name of the Cloud KMS key used to encrypt ('wrap') the "
        "AES-256 key. Example: "
        "key_name = 'projects/YOUR_GCLOUD_PROJECT/locations/YOUR_LOCATION/"
        "keyRings/YOUR_KEYRING_NAME/cryptoKeys/YOUR_KEY_NAME'",
    )
    reid_parser.add_argument(
        "wrapped_key",
        help="The encrypted ('wrapped') AES-256 key to use. This key should "
        "be encrypted using the Cloud KMS key specified by key_name.",
    )
    reid_parser.add_argument(
        "-a",
        "--alphabet",
        default="ALPHA_NUMERIC",
        help="The set of characters to replace sensitive ones with. Commonly "
        'used subsets of the alphabet include "NUMERIC", "HEXADECIMAL", '
        '"UPPER_CASE_ALPHA_NUMERIC", "ALPHA_NUMERIC", '
        '"FFX_COMMON_NATIVE_ALPHABET_UNSPECIFIED"',
    )

    date_shift_parser = subparsers.add_parser(
        "deid_date_shift",
        help="Deidentify dates in a CSV file by pseudorandomly shifting them.",
    )
    date_shift_parser.add_argument(
        "project",
        help="The Google Cloud project id to use as a parent resource.",
    )
    date_shift_parser.add_argument(
        "input_csv_file",
        help="The path to the CSV file to deidentify. The first row of the "
        "file must specify column names, and all other rows must contain "
        "valid values.",
    )
    date_shift_parser.add_argument(
        "output_csv_file", help="The path to save the date-shifted CSV file."
    )
    date_shift_parser.add_argument(
        "lower_bound_days",
        type=int,
        help="The maximum number of days to shift a date backward",
    )
    date_shift_parser.add_argument(
        "upper_bound_days",
        type=int,
        help="The maximum number of days to shift a date forward",
    )
    date_shift_parser.add_argument(
        "date_fields",
        nargs="+",
        help="The list of date fields in the CSV file to date shift. Example: "
        "['birth_date', 'register_date']",
    )
    date_shift_parser.add_argument(
        "--context_field_id",
        help="(Optional) The column to determine date shift amount based on. "
        "If this is not specified, a random shift amount will be used for "
        "every row. If this is specified, then 'wrappedKey' and 'keyName' "
        "must also be set.",
    )
    date_shift_parser.add_argument(
        "--key_name",
        help="(Optional) The name of the Cloud KMS key used to encrypt "
        "('wrap') the AES-256 key. Example: "
        "key_name = 'projects/YOUR_GCLOUD_PROJECT/locations/YOUR_LOCATION/"
        "keyRings/YOUR_KEYRING_NAME/cryptoKeys/YOUR_KEY_NAME'",
    )
    date_shift_parser.add_argument(
        "--wrapped_key",
        help="(Optional) The encrypted ('wrapped') AES-256 key to use. This "
        "key should be encrypted using the Cloud KMS key specified by"
        "key_name.",
    )

    replace_with_infotype_parser = subparsers.add_parser(
        "replace_with_infotype",
        help="Deidentify sensitive data in a string by replacing it with the "
        "info type of the data.",
    )
    replace_with_infotype_parser.add_argument(
        "--info_types",
        action="append",
        help="Strings representing info types to look for. A full list of "
        "info categories and types is available from the API. Examples "
        'include "FIRST_NAME", "LAST_NAME", "EMAIL_ADDRESS". '
        "If unspecified, the three above examples will be used.",
        default=["FIRST_NAME", "LAST_NAME", "EMAIL_ADDRESS"],
    )
    replace_with_infotype_parser.add_argument(
        "project",
        help="The Google Cloud project id to use as a parent resource.",
    )
    replace_with_infotype_parser.add_argument(
        "item",
        help="The string to deidentify."
        "Example: 'My credit card is 4242 4242 4242 4242'",
    )

    deid_word_list_parser = subparsers.add_parser(
        "deid_simple_word_list",
        help="Deidentify sensitive data in a string against a custom simple word list"
    )
    deid_word_list_parser.add_argument(
        "project",
        help="The Google Cloud project id to use as a parent resource.",
    )
    deid_word_list_parser.add_argument(
        "input_str",
        help="The string to deidentify.",
    )
    deid_word_list_parser.add_argument(
        "custom_info_type_name",
        help="The name of the custom info type to use.",
    )
    deid_word_list_parser.add_argument(
        "word_list",
        help="The list of strings to match against.",
    )

    deid_exception_list_parser = subparsers.add_parser(
        "deid_exception_list",
        help="De-identify sensitive data in a string , ignore matches against a custom word list"
    )
    deid_exception_list_parser.add_argument(
        "project",
        help="The Google Cloud project id to use as a parent resource.",
    )
    deid_exception_list_parser.add_argument(
        "content_string",
        help="The string to de-identify.",
    )
    deid_exception_list_parser.add_argument(
        "--info_types",
        nargs="+",
        help="Strings representing info types to look for. A full list of "
        "info categories and types is available from the API. Examples "
        'include "FIRST_NAME", "LAST_NAME", "EMAIL_ADDRESS". '
    )
    deid_exception_list_parser.add_argument(
        "exception_list",
        help="The list of strings to ignore matches against.",
    )

    table_bucketing_parser = subparsers.add_parser(
        "deid_table_bucketing",
        help="De-identify sensitive data in a table by replacing "
             "them with fixed size bucket ranges.",
    )
    table_bucketing_parser.add_argument(
        "--project",
        help="The Google Cloud project id to use as a parent resource.",
    )
    table_bucketing_parser.add_argument(
        "--table_data",
        help="Json string representing table data",
    )
    table_bucketing_parser.add_argument(
        "--deid_content_list",
        help="A list of fields in table to de-identify."
    )
    table_bucketing_parser.add_argument(
        "--bucket_size",
        help="Size of each bucket for fixed sized bucketing.",
    )
    table_bucketing_parser.add_argument(
        "--bucketing_lower_bound",
        help="Lower bound value of buckets.",
    )
    table_bucketing_parser.add_argument(
        "--bucketing_upper_bound",
        help="Upper bound value of buckets.",
    )

    table_condition_replace_parser = subparsers.add_parser(
        "deid_table_condition_replace",
        help="De-identify sensitive data in a table by replacing "
        "them with info-types based on a condition.",
    )
    table_condition_replace_parser.add_argument(
        "project",
        help="The Google Cloud project id to use as a parent resource.",
    )
    table_condition_replace_parser.add_argument(
        "table_data",
        help="Json string representing table data",
    )
    table_condition_replace_parser.add_argument(
        "deid_content_list",
        help="A list of fields in table to de-identify."
    )
    table_condition_replace_parser.add_argument(
        "--info_types",
        nargs="+",
        help="Strings representing info types to look for. A full list of "
        "info categories and types is available from the API. Examples "
        'include "FIRST_NAME", "LAST_NAME", "EMAIL_ADDRESS". ',
    )
    table_condition_replace_parser.add_argument(
        "--condition_field",
        help="A table Field within the record this condition is evaluated "
        "against.",
    )
    table_condition_replace_parser.add_argument(
        "--condition_operator",
        help="Operator used to compare the field or infoType to the value. "
        "One of: RELATIONAL_OPERATOR_UNSPECIFIED, EQUAL_TO, NOT_EQUAL_TO, "
        "GREATER_THAN, LESS_THAN, GREATER_THAN_OR_EQUALS, LESS_THAN_OR_EQUALS, "
        "EXISTS.",
    )
    table_condition_replace_parser.add_argument(
        "--condition_value",
        help="Value to compare against. [Mandatory, except for ``EXISTS`` tests.].",
    )

    table_condition_mask_parser = subparsers.add_parser(
        "deid_table_condition_mask",
        help="De-identify sensitive data in a table by masking"
        "them based on a condition.",
    )
    table_condition_mask_parser.add_argument(
        "project",
        help="The Google Cloud project id to use as a parent resource.",
    )
    table_condition_mask_parser.add_argument(
        "table_data",
        help="Json string representing table data",
    )
    table_condition_mask_parser.add_argument(
        "deid_content_list",
        help="A list of fields in table to de-identify."
    )
    table_condition_mask_parser.add_argument(
        "--condition_field",
        help="A table Field within the record this condition is evaluated "
        "against.",
    )
    table_condition_mask_parser.add_argument(
        "--condition_operator",
        help="Operator used to compare the field or infoType to the value. "
        "One of: RELATIONAL_OPERATOR_UNSPECIFIED, EQUAL_TO, NOT_EQUAL_TO, "
        "GREATER_THAN, LESS_THAN, GREATER_THAN_OR_EQUALS, LESS_THAN_OR_EQUALS, "
        "EXISTS.",
    )
    table_condition_mask_parser.add_argument(
        "--condition_value",
        help="Value to compare against. [Mandatory, except for ``EXISTS`` tests.].",
    )
    table_condition_mask_parser.add_argument(
        "-m",
        "--masking_character",
        help="The character to mask matching sensitive data with.",
    )

    table_replace_with_infotype_parser = subparsers.add_parser(
        "table_replace_with_infotype",
        help="De-identify sensitive data in a table by replacing it with the "
        "info type of the data.",
    )
    table_replace_with_infotype_parser.add_argument(
        "project",
        help="The Google Cloud project id to use as a parent resource.",
    )
    table_replace_with_infotype_parser.add_argument(
        "table_data",
        help="Json string representing a table.",
    )
    table_replace_with_infotype_parser.add_argument(
        "--info_types",
        action="append",
        help="Strings representing info types to look for. A full list of "
        "info categories and types is available from the API. Examples "
        'include "FIRST_NAME", "LAST_NAME", "EMAIL_ADDRESS". ',
    )
    table_replace_with_infotype_parser.add_argument(
        "deid_content_list",
        help="A list of fields in table to de-identify.",
    )

    args = parser.parse_args()

    if args.content == "deid_mask":
        deidentify_with_mask(
            args.project,
            args.item,
            args.info_types,
            masking_character=args.masking_character,
            number_to_mask=args.number_to_mask,
        )
    elif args.content == "deid_replace":
        deidentify_with_replace(
            args.project,
            args.item,
            args.info_types,
            replacement_str=args.replacement_str,
        )
    elif args.content == "deid_fpe":
        deidentify_with_fpe(
            args.project,
            args.item,
            args.info_types,
            alphabet=args.alphabet,
            wrapped_key=args.wrapped_key,
            key_name=args.key_name,
            surrogate_type=args.surrogate_type,
        )
    elif args.content == "reid_fpe":
        reidentify_with_fpe(
            args.project,
            args.item,
            surrogate_type=args.surrogate_type,
            wrapped_key=args.wrapped_key,
            key_name=args.key_name,
            alphabet=args.alphabet,
        )
    elif args.content == "deid_date_shift":
        deidentify_with_date_shift(
            args.project,
            input_csv_file=args.input_csv_file,
            output_csv_file=args.output_csv_file,
            lower_bound_days=args.lower_bound_days,
            upper_bound_days=args.upper_bound_days,
            date_fields=args.date_fields,
            context_field_id=args.context_field_id,
            wrapped_key=args.wrapped_key,
            key_name=args.key_name,
        )
    elif args.content == "replace_with_infotype":
        deidentify_with_replace_infotype(
            args.project,
            item=args.item,
            info_types=args.info_types,
        )
    elif args.content == "deid_simple_word_list":
        deidentify_with_simple_word_list(
            args.project,
            args.input_str,
            args.custom_info_type_name,
            args.word_list,
        )
    elif args.content == "deid_exception_list":
        deidentify_with_exception_list(
            args.project,
            args.content_string,
            args.info_types,
            args.exception_list,
        )
    elif args.content == "deid_table_bucketing":
        deidentify_table_bucketing(
            args.project,
            args.table_data,
            args.deid_content_list,
            args.bucket_size,
            args.bucketing_lower_bound,
            args.bucketing_upper_bound,
        )
    elif args.content == "deid_table_condition_replace":
        deidentify_table_condition_replace_with_info_types(
            args.project,
            args.table_data,
            args.deid_content_list,
            args.info_types,
            condition_field=args.condition_field,
            condition_operator=args.condition_operator,
            condition_value=args.condition_value
        )
    elif args.content == "deid_table_condition_mask":
        deidentify_table_condition_masking(
            args.project,
            args.table_data,
            args.deid_content_list,
            condition_field=args.condition_field,
            condition_operator=args.condition_operator,
            condition_value=args.condition_value,
            masking_character=args.masking_character
        )
    elif args.content == "table_replace_with_infotype":
        deidentify_table_replace_with_info_types(
            args.project,
            args.table_data,
            args.info_types,
            args.deid_content_list,
        )<|MERGE_RESOLUTION|>--- conflicted
+++ resolved
@@ -13,12 +13,6 @@
 # limitations under the License.
 
 """Uses of the Data Loss Prevention API for deidentifying sensitive data."""
-
-<<<<<<< HEAD
-from __future__ import annotations
-from __future__ import print_function
-=======
->>>>>>> 5a6587f4
 
 import argparse
 
@@ -87,6 +81,7 @@
 
 # [END dlp_deidentify_masking]
 
+
 # [START dlp_deidentify_redact]
 def deidentify_with_redact(
     project,
@@ -138,6 +133,7 @@
 
 
 # [END dlp_deidentify_redact]
+
 
 # [START dlp_deidentify_replace]
 def deidentify_with_replace(
@@ -296,6 +292,7 @@
 
 
 # [END dlp_deidentify_fpe]
+
 
 # [START dlp_deidentify_deterministic]
 def deidentify_with_deterministic(
@@ -969,7 +966,7 @@
     custom_info_types = [
         {
             "info_type": {"name": custom_info_type_name},
-            "dictionary": {"word_list": word_list}
+            "dictionary": {"word_list": word_list},
         }
     ]
 
@@ -982,9 +979,7 @@
     deidentify_config = {
         "info_type_transformations": {
             "transformations": [
-                {
-                    "primitive_transformation": {"replace_with_info_type_config": {}}
-                }
+                {"primitive_transformation": {"replace_with_info_type_config": {}}}
             ]
         }
     }
@@ -1012,12 +1007,7 @@
 
 
 # [START dlp_deidentify_exception_list]
-def deidentify_with_exception_list(
-    project,
-    content_string,
-    info_types,
-    exception_list
-):
+def deidentify_with_exception_list(project, content_string, info_types, exception_list):
     """Uses the Data Loss Prevention API to de-identify sensitive data in a
       string but ignore matches against custom list.
 
@@ -1104,7 +1094,7 @@
     deid_content_list,
     bucket_size,
     bucketing_lower_bound,
-    bucketing_upper_bound
+    bucketing_upper_bound,
 ):
     """Uses the Data Loss Prevention API to de-identify sensitive data in a
     table by replacing them with fixed size bucket ranges.
@@ -1180,7 +1170,7 @@
     fixed_size_bucketing_config = {
         "bucket_size": bucket_size,
         "lower_bound": {"integer_value": bucketing_lower_bound},
-        "upper_bound": {"integer_value": bucketing_upper_bound}
+        "upper_bound": {"integer_value": bucketing_upper_bound},
     }
 
     # Specify fields to be de-identified
@@ -1194,24 +1184,23 @@
                     "fields": deid_content_list,
                     "primitive_transformation": {
                         "fixed_size_bucketing_config": fixed_size_bucketing_config
-                    }
+                    },
                 }
             ]
         }
     }
 
     # Call the API.
-    response = dlp.deidentify_content(request={
-        "parent": parent,
-        "deidentify_config": deidentify_config,
-        "item": item
-    })
+    response = dlp.deidentify_content(
+        request={"parent": parent, "deidentify_config": deidentify_config, "item": item}
+    )
 
     # Print the results.
     print(f"Table after de-identification: {response.item.table}")
 
     # Return the response.
     return response.item.table
+
 
 # [END dlp_deidentify_table_bucketing]
 
@@ -1224,7 +1213,7 @@
     info_types,
     condition_field=None,
     condition_operator=None,
-    condition_value=None
+    condition_value=None,
 ):
     """Uses the Data Loss Prevention API to de-identify sensitive data in a
     table by replacing them with info-types based on a condition.
@@ -1305,7 +1294,7 @@
         {
             "field": {"name": condition_field},
             "operator": condition_operator,
-            "value": {"integer_value": condition_value}
+            "value": {"integer_value": condition_value},
         }
     ]
 
@@ -1317,16 +1306,16 @@
                     "info_type_transformations": {
                         "transformations": [
                             {
-                                "primitive_transformation": {"replace_with_info_type_config": {}}
+                                "primitive_transformation": {
+                                    "replace_with_info_type_config": {}
+                                }
                             }
                         ]
                     },
                     "fields": deid_field_list,
                     "condition": {
-                        "expressions": {
-                            "conditions": {"conditions": condition}
-                        }
-                    }
+                        "expressions": {"conditions": {"conditions": condition}}
+                    },
                 }
             ]
         }
@@ -1341,12 +1330,14 @@
             "parent": parent,
             "deidentify_config": deidentify_config,
             "item": item,
-            "inspect_config": inspect_config
-        })
+            "inspect_config": inspect_config,
+        }
+    )
 
     print(f"Table after de-identification: {response.item.table}")
 
     return response.item.table
+
 
 # [END dlp_deidentify_table_condition_infotypes]
 
@@ -1359,7 +1350,7 @@
     condition_field=None,
     condition_operator=None,
     condition_value=None,
-    masking_character=None
+    masking_character=None,
 ):
     """ Uses the Data Loss Prevention API to de-identify sensitive data in a
       table by masking them based on a condition.
@@ -1439,7 +1430,7 @@
         {
             "field": {"name": condition_field},
             "operator": condition_operator,
-            "value": {"integer_value": condition_value}
+            "value": {"integer_value": condition_value},
         }
     ]
 
@@ -1455,10 +1446,8 @@
                     },
                     "fields": deid_content_list,
                     "condition": {
-                        "expressions": {
-                            "conditions": {"conditions": condition}
-                        }
-                    }
+                        "expressions": {"conditions": {"conditions": condition}}
+                    },
                 }
             ]
         }
@@ -1469,11 +1458,8 @@
 
     # Call the API.
     response = dlp.deidentify_content(
-        request={
-            "parent": parent,
-            "deidentify_config": deidentify_config,
-            "item": item
-        })
+        request={"parent": parent, "deidentify_config": deidentify_config, "item": item}
+    )
 
     # Print the result
     print(f"Table after de-identification: {response.item.table}")
@@ -1481,15 +1467,13 @@
     # Return the response
     return response.item.table
 
+
 # [END dlp_deidentify_table_condition_masking]
 
 
 # [START dlp_deidentify_table_infotypes]
 def deidentify_table_replace_with_info_types(
-    project,
-    table_data,
-    info_types,
-    deid_content_list
+    project, table_data, info_types, deid_content_list
 ):
     """ Uses the Data Loss Prevention API to de-identify sensitive data in a
       table by replacing them with info type.
@@ -1555,7 +1539,9 @@
                     "info_type_transformations": {
                         "transformations": [
                             {
-                                "primitive_transformation": {"replace_with_info_type_config": {}}
+                                "primitive_transformation": {
+                                    "replace_with_info_type_config": {}
+                                }
                             }
                         ]
                     },
@@ -1574,8 +1560,9 @@
             "parent": parent,
             "deidentify_config": deidentify_config,
             "item": item,
-            "inspect_config": inspect_config
-        })
+            "inspect_config": inspect_config,
+        }
+    )
 
     # Print the result
     print(f"Table after de-identification: {response.item.table}")
@@ -1821,7 +1808,7 @@
 
     deid_word_list_parser = subparsers.add_parser(
         "deid_simple_word_list",
-        help="Deidentify sensitive data in a string against a custom simple word list"
+        help="Deidentify sensitive data in a string against a custom simple word list",
     )
     deid_word_list_parser.add_argument(
         "project",
@@ -1842,7 +1829,7 @@
 
     deid_exception_list_parser = subparsers.add_parser(
         "deid_exception_list",
-        help="De-identify sensitive data in a string , ignore matches against a custom word list"
+        help="De-identify sensitive data in a string , ignore matches against a custom word list",
     )
     deid_exception_list_parser.add_argument(
         "project",
@@ -1857,7 +1844,7 @@
         nargs="+",
         help="Strings representing info types to look for. A full list of "
         "info categories and types is available from the API. Examples "
-        'include "FIRST_NAME", "LAST_NAME", "EMAIL_ADDRESS". '
+        'include "FIRST_NAME", "LAST_NAME", "EMAIL_ADDRESS". ',
     )
     deid_exception_list_parser.add_argument(
         "exception_list",
@@ -1867,7 +1854,7 @@
     table_bucketing_parser = subparsers.add_parser(
         "deid_table_bucketing",
         help="De-identify sensitive data in a table by replacing "
-             "them with fixed size bucket ranges.",
+        "them with fixed size bucket ranges.",
     )
     table_bucketing_parser.add_argument(
         "--project",
@@ -1878,8 +1865,7 @@
         help="Json string representing table data",
     )
     table_bucketing_parser.add_argument(
-        "--deid_content_list",
-        help="A list of fields in table to de-identify."
+        "--deid_content_list", help="A list of fields in table to de-identify."
     )
     table_bucketing_parser.add_argument(
         "--bucket_size",
@@ -1908,8 +1894,7 @@
         help="Json string representing table data",
     )
     table_condition_replace_parser.add_argument(
-        "deid_content_list",
-        help="A list of fields in table to de-identify."
+        "deid_content_list", help="A list of fields in table to de-identify."
     )
     table_condition_replace_parser.add_argument(
         "--info_types",
@@ -1920,8 +1905,7 @@
     )
     table_condition_replace_parser.add_argument(
         "--condition_field",
-        help="A table Field within the record this condition is evaluated "
-        "against.",
+        help="A table Field within the record this condition is evaluated " "against.",
     )
     table_condition_replace_parser.add_argument(
         "--condition_operator",
@@ -1949,13 +1933,11 @@
         help="Json string representing table data",
     )
     table_condition_mask_parser.add_argument(
-        "deid_content_list",
-        help="A list of fields in table to de-identify."
+        "deid_content_list", help="A list of fields in table to de-identify."
     )
     table_condition_mask_parser.add_argument(
         "--condition_field",
-        help="A table Field within the record this condition is evaluated "
-        "against.",
+        help="A table Field within the record this condition is evaluated " "against.",
     )
     table_condition_mask_parser.add_argument(
         "--condition_operator",
@@ -2084,7 +2066,7 @@
             args.info_types,
             condition_field=args.condition_field,
             condition_operator=args.condition_operator,
-            condition_value=args.condition_value
+            condition_value=args.condition_value,
         )
     elif args.content == "deid_table_condition_mask":
         deidentify_table_condition_masking(
@@ -2094,7 +2076,7 @@
             condition_field=args.condition_field,
             condition_operator=args.condition_operator,
             condition_value=args.condition_value,
-            masking_character=args.masking_character
+            masking_character=args.masking_character,
         )
     elif args.content == "table_replace_with_infotype":
         deidentify_table_replace_with_info_types(
