--- conflicted
+++ resolved
@@ -17,10 +17,6 @@
 from __future__ import annotations
 
 import argparse
-
-from typing import Dict
-from typing import List
-from typing import Union
 
 
 # [START dlp_deidentify_masking]
@@ -1563,19 +1559,6 @@
 # [END dlp_deidentify_table_infotypes]
 
 
-<<<<<<< HEAD
-# [START dlp_deidentify_table_fpe]
-def deidentify_table_with_fpe(
-    project: str,
-    table_data: Dict[str, Union[List[str], List[List[str]]]],
-    deid_content_list: List[str],
-    key_name: str = None,
-    wrapped_key: str = None,
-    alphabet: str = None,
-) -> None:
-    """Uses the Data Loss Prevention API to de-identify sensitive data in a
-      table while maintaining format.
-=======
 # [START dlp_deidentify_dictionary_replacement]
 from typing import List  # noqa: F811, E402, I100
 
@@ -1659,27 +1642,10 @@
 ) -> None:
     """ Uses the Data Loss Prevention API to de-identify sensitive data in a
       table by suppressing entire row/s based on a condition.
->>>>>>> c0f918bb
 
     Args:
         project: The Google Cloud project id to use as a parent resource.
         table_data: Dictionary representing table data.
-<<<<<<< HEAD
-        deid_content_list: A list of fields in table to de-identify.
-        key_name: The name of the Cloud KMS key used to encrypt ('wrap') the
-            AES-256 key. Example:
-            key_name = 'projects/YOUR_GCLOUD_PROJECT/locations/YOUR_LOCATION/
-            keyRings/YOUR_KEYRING_NAME/cryptoKeys/YOUR_KEY_NAME'
-        wrapped_key: The encrypted ('wrapped') AES-256 key to use. This key
-            should be encrypted using the Cloud KMS key specified by key_name.
-        alphabet: The set of characters to replace sensitive ones with. For
-            more information, see https://cloud.google.com/dlp/docs/reference/
-            rest/v2beta2/organizations.deidentifyTemplates#ffxcommonnativealphabet
-    """
-
-    # Import the client library
-    import google.cloud.dlp
-=======
         condition_field: A table field within the record this condition is evaluated against.
         condition_operator: Operator used to compare the field or infoType to the value. One of:
             RELATIONAL_OPERATOR_UNSPECIFIED, EQUAL_TO, NOT_EQUAL_TO, GREATER_THAN, LESS_THAN, GREATER_THAN_OR_EQUALS,
@@ -1696,7 +1662,6 @@
     >> '{"header": ["email", "phone number", "age"],
         "rows": [["robertfrost@example.com", "4232342345", "35", "21"]]}'
     """
->>>>>>> c0f918bb
 
     # Instantiate a client.
     dlp = google.cloud.dlp_v2.DlpServiceClient()
@@ -1710,29 +1675,6 @@
 
     table = {"headers": headers, "rows": rows}
 
-<<<<<<< HEAD
-    # Construct the `item` for table.
-    item = {"table": table}
-
-    # Specify fields to be de-identified.
-    deid_content_list = [{"name": _i} for _i in deid_content_list]
-
-    # The wrapped key is base64-encoded, but the library expects a binary
-    # string, so decode it here.
-    import base64
-
-    wrapped_key = base64.b64decode(wrapped_key)
-
-    # Construct FPE configuration dictionary
-    crypto_replace_ffx_fpe_config = {
-        "crypto_key": {
-            "kms_wrapped": {"wrapped_key": wrapped_key, "crypto_key_name": key_name},
-        },
-        "common_alphabet": alphabet,
-    }
-
-    # Construct deidentify configuration dictionary
-=======
     # Construct the `item` containing the table data.
     item = {"table": table}
 
@@ -1950,18 +1892,10 @@
     }
 
     # Construct deidentify configuration dictionary.
->>>>>>> c0f918bb
     deidentify_config = {
         "record_transformations": {
             "field_transformations": [
                 {
-<<<<<<< HEAD
-                    "primitive_transformation": {
-                        "crypto_replace_ffx_fpe_config": crypto_replace_ffx_fpe_config
-                    },
-                    "fields": deid_content_list,
-                }
-=======
                     "fields": deid_fields_1,
                     "primitive_transformation": {
                         "crypto_hash_config": crypto_hash_config_1
@@ -1980,7 +1914,6 @@
                         ]
                     }
                 },
->>>>>>> c0f918bb
             ]
         }
     }
@@ -1993,7 +1926,102 @@
         request={
             "parent": parent,
             "deidentify_config": deidentify_config,
-<<<<<<< HEAD
+            "inspect_config": inspect_config,
+            "item": item,
+        }
+    )
+
+    # Print the result.
+    print("Table after de-identification: {}".format(response.item.table))
+
+
+# [END dlp_deidentify_table_with_multiple_crypto_hash]
+
+
+# [START dlp_deidentify_table_fpe]
+def deidentify_table_with_fpe(
+    project: str,
+    table_data: Dict[str, Union[List[str], List[List[str]]]],
+    deid_content_list: List[str],
+    key_name: str = None,
+    wrapped_key: str = None,
+    alphabet: str = None,
+) -> None:
+    """Uses the Data Loss Prevention API to de-identify sensitive data in a
+      table while maintaining format.
+
+    Args:
+        project: The Google Cloud project id to use as a parent resource.
+        table_data: Dictionary representing table data.
+        deid_content_list: A list of fields in table to de-identify.
+        key_name: The name of the Cloud KMS key used to encrypt ('wrap') the
+            AES-256 key. Example:
+            key_name = 'projects/YOUR_GCLOUD_PROJECT/locations/YOUR_LOCATION/
+            keyRings/YOUR_KEYRING_NAME/cryptoKeys/YOUR_KEY_NAME'
+        wrapped_key: The encrypted ('wrapped') AES-256 key to use. This key
+            should be encrypted using the Cloud KMS key specified by key_name.
+        alphabet: The set of characters to replace sensitive ones with. For
+            more information, see https://cloud.google.com/dlp/docs/reference/
+            rest/v2beta2/organizations.deidentifyTemplates#ffxcommonnativealphabet
+    """
+
+    # Import the client library
+    import google.cloud.dlp
+
+    # Instantiate a client.
+    dlp = google.cloud.dlp_v2.DlpServiceClient()
+
+    # Construct the `table`. For more details on the table schema, please see
+    # https://cloud.google.com/dlp/docs/reference/rest/v2/ContentItem#Table
+    headers = [{"name": val} for val in table_data["header"]]
+    rows = []
+    for row in table_data["rows"]:
+        rows.append({"values": [{"string_value": cell_val} for cell_val in row]})
+
+    table = {"headers": headers, "rows": rows}
+
+    # Construct the `item` for table.
+    item = {"table": table}
+
+    # Specify fields to be de-identified.
+    deid_content_list = [{"name": _i} for _i in deid_content_list]
+
+    # The wrapped key is base64-encoded, but the library expects a binary
+    # string, so decode it here.
+    import base64
+
+    wrapped_key = base64.b64decode(wrapped_key)
+
+    # Construct FPE configuration dictionary
+    crypto_replace_ffx_fpe_config = {
+        "crypto_key": {
+            "kms_wrapped": {"wrapped_key": wrapped_key, "crypto_key_name": key_name},
+        },
+        "common_alphabet": alphabet,
+    }
+
+    # Construct deidentify configuration dictionary
+    deidentify_config = {
+        "record_transformations": {
+            "field_transformations": [
+                {
+                    "primitive_transformation": {
+                        "crypto_replace_ffx_fpe_config": crypto_replace_ffx_fpe_config
+                    },
+                    "fields": deid_content_list,
+                }
+            ]
+        }
+    }
+
+    # Convert the project id into a full resource id.
+    parent = f"projects/{project}"
+
+    # Call the API.
+    response = dlp.deidentify_content(
+        request={
+            "parent": parent,
+            "deidentify_config": deidentify_config,
             "item": item
         })
 
@@ -2002,18 +2030,6 @@
 
 
 # [END dlp_deidentify_table_fpe]
-=======
-            "inspect_config": inspect_config,
-            "item": item,
-        }
-    )
-
-    # Print the result.
-    print("Table after de-identification: {}".format(response.item.table))
-
-
-# [END dlp_deidentify_table_with_multiple_crypto_hash]
->>>>>>> c0f918bb
 
 
 if __name__ == "__main__":
@@ -2426,7 +2442,6 @@
         help="A list of fields in table to de-identify.",
     )
 
-<<<<<<< HEAD
     table_fpe_parser = subparsers.add_parser(
         "deid_table_fpe",
         help="Deidentify sensitive data in a string using Format Preserving "
@@ -2466,7 +2481,6 @@
         '"FFX_COMMON_NATIVE_ALPHABET_UNSPECIFIED"',
     )
 
-=======
     replace_from_dictionary_parser = subparsers.add_parser(
         "dictionary_replacement",
         help="De-identify sensitive data in a string by replacing it with a "
@@ -2582,7 +2596,6 @@
         "deid_fields_2",
         help="List of column names in table to de-identify using transient_key_name_2.",
     )
->>>>>>> c0f918bb
     args = parser.parse_args()
 
     if args.content == "deid_mask":
@@ -2687,16 +2700,6 @@
             args.info_types,
             args.deid_content_list,
         )
-<<<<<<< HEAD
-    elif args.content == "deid_table_fpe":
-        deidentify_table_with_fpe(
-            args.project,
-            args.table_data,
-            args.deid_content_list,
-            wrapped_key=args.wrapped_key,
-            key_name=args.key_name,
-            alphabet=args.alphabet,
-=======
     elif args.content == "dictionary_replacement":
         deindentify_with_dictionary_replacement(
             args.project,
@@ -2728,5 +2731,13 @@
             args.transient_key_name_2,
             args.deid_fields_1,
             args.deid_fields_2,
->>>>>>> c0f918bb
+        )
+    elif args.content == "deid_table_fpe":
+        deidentify_table_with_fpe(
+            args.project,
+            args.table_data,
+            args.deid_content_list,
+            wrapped_key=args.wrapped_key,
+            key_name=args.key_name,
+            alphabet=args.alphabet,
         )