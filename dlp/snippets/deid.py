# Copyright 2023 Google LLC
#
# Licensed under the Apache License, Version 2.0 (the "License");
# you may not use this file except in compliance with the License.
# You may obtain a copy of the License at
#
#     http://www.apache.org/licenses/LICENSE-2.0
#
# Unless required by applicable law or agreed to in writing, software
# distributed under the License is distributed on an "AS IS" BASIS,
# WITHOUT WARRANTIES OR CONDITIONS OF ANY KIND, either express or implied.
# See the License for the specific language governing permissions and
# limitations under the License.

"""Uses of the Data Loss Prevention API for deidentifying sensitive data."""

from __future__ import print_function

import argparse


# [START dlp_deidentify_masking]
def deidentify_with_mask(
    project, input_str, info_types, masking_character=None, number_to_mask=0
):
    """Uses the Data Loss Prevention API to deidentify sensitive data in a
    string by masking it with a character.
    Args:
        project: The Google Cloud project id to use as a parent resource.
        input_str: The string to deidentify (will be treated as text).
        masking_character: The character to mask matching sensitive data with.
        number_to_mask: The maximum number of sensitive characters to mask in
            a match. If omitted or set to zero, the API will default to no
            maximum.
    Returns:
        None; the response from the API is printed to the terminal.
    """

    # Import the client library
    import google.cloud.dlp

    # Instantiate a client
    dlp = google.cloud.dlp_v2.DlpServiceClient()

    # Convert the project id into a full resource id.
    parent = f"projects/{project}"

    # Construct inspect configuration dictionary
    inspect_config = {"info_types": [{"name": info_type} for info_type in info_types]}

    # Construct deidentify configuration dictionary
    deidentify_config = {
        "info_type_transformations": {
            "transformations": [
                {
                    "primitive_transformation": {
                        "character_mask_config": {
                            "masking_character": masking_character,
                            "number_to_mask": number_to_mask,
                        }
                    }
                }
            ]
        }
    }

    # Construct item
    item = {"value": input_str}

    # Call the API
    response = dlp.deidentify_content(
        request={
            "parent": parent,
            "deidentify_config": deidentify_config,
            "inspect_config": inspect_config,
            "item": item,
        }
    )

    # Print out the results.
    print(response.item.value)


# [END dlp_deidentify_masking]

# [START dlp_deidentify_redact]
def deidentify_with_redact(
    project,
    input_str,
    info_types,
):
    """Uses the Data Loss Prevention API to deidentify sensitive data in a
    string by redacting matched input values.
    Args:
        project: The Google Cloud project id to use as a parent resource.
        input_str: The string to deidentify (will be treated as text).
        info_types: A list of strings representing info types to look for.
    Returns:
        None; the response from the API is printed to the terminal.
    """
    import google.cloud.dlp

    # Instantiate a client
    dlp = google.cloud.dlp_v2.DlpServiceClient()

    # Convert the project id into a full resource id.
    parent = f"projects/{project}"

    # Construct inspect configuration dictionary
    inspect_config = {"info_types": [{"name": info_type} for info_type in info_types]}

    # Construct deidentify configuration dictionary
    deidentify_config = {
        "info_type_transformations": {
            "transformations": [{"primitive_transformation": {"redact_config": {}}}]
        }
    }

    # Construct item
    item = {"value": input_str}

    # Call the API
    response = dlp.deidentify_content(
        request={
            "parent": parent,
            "deidentify_config": deidentify_config,
            "inspect_config": inspect_config,
            "item": item,
        }
    )

    # Print out the results.
    print(response.item.value)


# [END dlp_deidentify_redact]

# [START dlp_deidentify_replace]
def deidentify_with_replace(
    project,
    input_str,
    info_types,
    replacement_str="REPLACEMENT_STR",
):
    """Uses the Data Loss Prevention API to deidentify sensitive data in a
    string by replacing matched input values with a value you specify.
    Args:
        project: The Google Cloud project id to use as a parent resource.
        input_str: The string to deidentify (will be treated as text).
        info_types: A list of strings representing info types to look for.
        replacement_str: The string to replace all values that match given
            info types.
    Returns:
        None; the response from the API is printed to the terminal.
    """
    import google.cloud.dlp

    # Instantiate a client
    dlp = google.cloud.dlp_v2.DlpServiceClient()

    # Convert the project id into a full resource id.
    parent = f"projects/{project}"

    # Construct inspect configuration dictionary
    inspect_config = {"info_types": [{"name": info_type} for info_type in info_types]}

    # Construct deidentify configuration dictionary
    deidentify_config = {
        "info_type_transformations": {
            "transformations": [
                {
                    "primitive_transformation": {
                        "replace_config": {
                            "new_value": {"string_value": replacement_str}
                        }
                    }
                }
            ]
        }
    }

    # Construct item
    item = {"value": input_str}

    # Call the API
    response = dlp.deidentify_content(
        request={
            "parent": parent,
            "deidentify_config": deidentify_config,
            "inspect_config": inspect_config,
            "item": item,
        }
    )

    # Print out the results.
    print(response.item.value)


# [END dlp_deidentify_replace]

# [START dlp_deidentify_fpe]


def deidentify_with_fpe(
    project,
    input_str,
    info_types,
    alphabet=None,
    surrogate_type=None,
    key_name=None,
    wrapped_key=None,
):
    """Uses the Data Loss Prevention API to deidentify sensitive data in a
    string using Format Preserving Encryption (FPE).
    Args:
        project: The Google Cloud project id to use as a parent resource.
        input_str: The string to deidentify (will be treated as text).
        alphabet: The set of characters to replace sensitive ones with. For
            more information, see https://cloud.google.com/dlp/docs/reference/
            rest/v2beta2/organizations.deidentifyTemplates#ffxcommonnativealphabet
        surrogate_type: The name of the surrogate custom info type to use. Only
            necessary if you want to reverse the deidentification process. Can
            be essentially any arbitrary string, as long as it doesn't appear
            in your dataset otherwise.
        key_name: The name of the Cloud KMS key used to encrypt ('wrap') the
            AES-256 key. Example:
            key_name = 'projects/YOUR_GCLOUD_PROJECT/locations/YOUR_LOCATION/
            keyRings/YOUR_KEYRING_NAME/cryptoKeys/YOUR_KEY_NAME'
        wrapped_key: The encrypted ('wrapped') AES-256 key to use. This key
            should be encrypted using the Cloud KMS key specified by key_name.
    Returns:
        None; the response from the API is printed to the terminal.
    """
    # Import the client library
    import google.cloud.dlp

    # Instantiate a client
    dlp = google.cloud.dlp_v2.DlpServiceClient()

    # Convert the project id into a full resource id.
    parent = f"projects/{project}"

    # The wrapped key is base64-encoded, but the library expects a binary
    # string, so decode it here.
    import base64

    wrapped_key = base64.b64decode(wrapped_key)

    # Construct FPE configuration dictionary
    crypto_replace_ffx_fpe_config = {
        "crypto_key": {
            "kms_wrapped": {"wrapped_key": wrapped_key, "crypto_key_name": key_name}
        },
        "common_alphabet": alphabet,
    }

    # Add surrogate type
    if surrogate_type:
        crypto_replace_ffx_fpe_config["surrogate_info_type"] = {"name": surrogate_type}

    # Construct inspect configuration dictionary
    inspect_config = {"info_types": [{"name": info_type} for info_type in info_types]}

    # Construct deidentify configuration dictionary
    deidentify_config = {
        "info_type_transformations": {
            "transformations": [
                {
                    "primitive_transformation": {
                        "crypto_replace_ffx_fpe_config": crypto_replace_ffx_fpe_config
                    }
                }
            ]
        }
    }

    # Convert string to item
    item = {"value": input_str}

    # Call the API
    response = dlp.deidentify_content(
        request={
            "parent": parent,
            "deidentify_config": deidentify_config,
            "inspect_config": inspect_config,
            "item": item,
        }
    )

    # Print results
    print(response.item.value)


# [END dlp_deidentify_fpe]

# [START dlp_deidentify_deterministic]
def deidentify_with_deterministic(
    project,
    input_str,
    info_types,
    surrogate_type=None,
    key_name=None,
    wrapped_key=None,
):
    """Deidentifies sensitive data in a string using deterministic encryption.
    Args:
        project: The Google Cloud project id to use as a parent resource.
        input_str: The string to deidentify (will be treated as text).
        surrogate_type: The name of the surrogate custom info type to use. Only
            necessary if you want to reverse the deidentification process. Can
            be essentially any arbitrary string, as long as it doesn't appear
            in your dataset otherwise.
        key_name: The name of the Cloud KMS key used to encrypt ('wrap') the
            AES-256 key. Example:
            key_name = 'projects/YOUR_GCLOUD_PROJECT/locations/YOUR_LOCATION/
            keyRings/YOUR_KEYRING_NAME/cryptoKeys/YOUR_KEY_NAME'
        wrapped_key: The encrypted ('wrapped') AES-256 key to use. This key
            should be encrypted using the Cloud KMS key specified by key_name.
    Returns:
        None; the response from the API is printed to the terminal.
    """
    import base64

    # Import the client library
    import google.cloud.dlp

    # Instantiate a client
    dlp = google.cloud.dlp_v2.DlpServiceClient()

    # Convert the project id into a full resource id.
    parent = f"projects/{project}"

    # The wrapped key is base64-encoded, but the library expects a binary
    # string, so decode it here.
    wrapped_key = base64.b64decode(wrapped_key)

    # Construct Deterministic encryption configuration dictionary
    crypto_replace_deterministic_config = {
        "crypto_key": {
            "kms_wrapped": {"wrapped_key": wrapped_key, "crypto_key_name": key_name}
        },
    }

    # Add surrogate type
    if surrogate_type:
        crypto_replace_deterministic_config["surrogate_info_type"] = {
            "name": surrogate_type
        }

    # Construct inspect configuration dictionary
    inspect_config = {"info_types": [{"name": info_type} for info_type in info_types]}

    # Construct deidentify configuration dictionary
    deidentify_config = {
        "info_type_transformations": {
            "transformations": [
                {
                    "primitive_transformation": {
                        "crypto_deterministic_config": crypto_replace_deterministic_config
                    }
                }
            ]
        }
    }

    # Convert string to item
    item = {"value": input_str}

    # Call the API
    response = dlp.deidentify_content(
        request={
            "parent": parent,
            "deidentify_config": deidentify_config,
            "inspect_config": inspect_config,
            "item": item,
        }
    )

    # Print results
    print(response.item.value)


# [END dlp_deidentify_deterministic]


# [START dlp_reidentify_fpe]
def reidentify_with_fpe(
    project,
    input_str,
    alphabet=None,
    surrogate_type=None,
    key_name=None,
    wrapped_key=None,
):
    """Uses the Data Loss Prevention API to reidentify sensitive data in a
    string that was encrypted by Format Preserving Encryption (FPE).
    Args:
        project: The Google Cloud project id to use as a parent resource.
        input_str: The string to deidentify (will be treated as text).
        alphabet: The set of characters to replace sensitive ones with. For
            more information, see https://cloud.google.com/dlp/docs/reference/
            rest/v2beta2/organizations.deidentifyTemplates#ffxcommonnativealphabet
        surrogate_type: The name of the surrogate custom info type to used
            during the encryption process.
        key_name: The name of the Cloud KMS key used to encrypt ('wrap') the
            AES-256 key. Example:
            keyName = 'projects/YOUR_GCLOUD_PROJECT/locations/YOUR_LOCATION/
            keyRings/YOUR_KEYRING_NAME/cryptoKeys/YOUR_KEY_NAME'
        wrapped_key: The encrypted ('wrapped') AES-256 key to use. This key
            should be encrypted using the Cloud KMS key specified by key_name.
    Returns:
        None; the response from the API is printed to the terminal.
    """
    # Import the client library
    import google.cloud.dlp

    # Instantiate a client
    dlp = google.cloud.dlp_v2.DlpServiceClient()

    # Convert the project id into a full resource id.
    parent = f"projects/{project}"

    # The wrapped key is base64-encoded, but the library expects a binary
    # string, so decode it here.
    import base64

    wrapped_key = base64.b64decode(wrapped_key)

    # Construct Deidentify Config
    reidentify_config = {
        "info_type_transformations": {
            "transformations": [
                {
                    "primitive_transformation": {
                        "crypto_replace_ffx_fpe_config": {
                            "crypto_key": {
                                "kms_wrapped": {
                                    "wrapped_key": wrapped_key,
                                    "crypto_key_name": key_name,
                                }
                            },
                            "common_alphabet": alphabet,
                            "surrogate_info_type": {"name": surrogate_type},
                        }
                    }
                }
            ]
        }
    }

    inspect_config = {
        "custom_info_types": [
            {"info_type": {"name": surrogate_type}, "surrogate_type": {}}
        ]
    }

    # Convert string to item
    item = {"value": input_str}

    # Call the API
    response = dlp.reidentify_content(
        request={
            "parent": parent,
            "reidentify_config": reidentify_config,
            "inspect_config": inspect_config,
            "item": item,
        }
    )

    # Print results
    print(response.item.value)


# [END dlp_reidentify_fpe]


# [START dlp_reidentify_deterministic]
def reidentify_with_deterministic(
    project,
    input_str,
    surrogate_type=None,
    key_name=None,
    wrapped_key=None,
):
    """Re-identifies content that was previously de-identified through deterministic encryption.
    Args:
        project: The Google Cloud project ID to use as a parent resource.
        input_str: The string to be re-identified. Provide the entire token. Example:
            EMAIL_ADDRESS_TOKEN(52):AVAx2eIEnIQP5jbNEr2j9wLOAd5m4kpSBR/0jjjGdAOmryzZbE/q
        surrogate_type: The name of the surrogate custom infoType used
            during the encryption process.
        key_name: The name of the Cloud KMS key used to encrypt ("wrap") the
            AES-256 key. Example:
            keyName = 'projects/YOUR_GCLOUD_PROJECT/locations/YOUR_LOCATION/
            keyRings/YOUR_KEYRING_NAME/cryptoKeys/YOUR_KEY_NAME'
        wrapped_key: The encrypted ("wrapped") AES-256 key previously used to encrypt the content.
            This key must have been encrypted using the Cloud KMS key specified by key_name.
    Returns:
        None; the response from the API is printed to the terminal.
    """
    import base64

    # Import the client library
    import google.cloud.dlp

    # Instantiate a client
    dlp = google.cloud.dlp_v2.DlpServiceClient()

    # Convert the project id into a full resource id.
    parent = f"projects/{project}"

    # The wrapped key is base64-encoded, but the library expects a binary
    # string, so decode it here.
    wrapped_key = base64.b64decode(wrapped_key)

    # Construct reidentify Configuration
    reidentify_config = {
        "info_type_transformations": {
            "transformations": [
                {
                    "primitive_transformation": {
                        "crypto_deterministic_config": {
                            "crypto_key": {
                                "kms_wrapped": {
                                    "wrapped_key": wrapped_key,
                                    "crypto_key_name": key_name,
                                }
                            },
                            "surrogate_info_type": {"name": surrogate_type},
                        }
                    }
                }
            ]
        }
    }

    inspect_config = {
        "custom_info_types": [
            {"info_type": {"name": surrogate_type}, "surrogate_type": {}}
        ]
    }

    # Convert string to item
    item = {"value": input_str}

    # Call the API
    response = dlp.reidentify_content(
        request={
            "parent": parent,
            "reidentify_config": reidentify_config,
            "inspect_config": inspect_config,
            "item": item,
        }
    )

    # Print results
    print(response.item.value)


# [END dlp_reidentify_deterministic]


# [START dlp_deidentify_free_text_with_fpe_using_surrogate]
def deidentify_free_text_with_fpe_using_surrogate(
    project,
    input_str,
    alphabet="NUMERIC",
    info_type="PHONE_NUMBER",
    surrogate_type="PHONE_TOKEN",
    unwrapped_key="YWJjZGVmZ2hpamtsbW5vcA==",
):
    """Uses the Data Loss Prevention API to deidentify sensitive data in a
       string using Format Preserving Encryption (FPE).
       The encryption is performed with an unwrapped key.
    Args:
        project: The Google Cloud project id to use as a parent resource.
        input_str: The string to deidentify (will be treated as text).
        alphabet: The set of characters to replace sensitive ones with. For
            more information, see https://cloud.google.com/dlp/docs/reference/
            rest/v2beta2/organizations.deidentifyTemplates#ffxcommonnativealphabet
        info_type: The name of the info type to de-identify
        surrogate_type: The name of the surrogate custom info type to use. Can
            be essentially any arbitrary string, as long as it doesn't appear
            in your dataset otherwise.
        unwrapped_key: The base64-encoded AES-256 key to use.
    Returns:
        None; the response from the API is printed to the terminal.
    """
    # Import the client library
    import google.cloud.dlp

    # Instantiate a client
    dlp = google.cloud.dlp_v2.DlpServiceClient()

    # Convert the project id into a full resource id.
    parent = f"projects/{project}"

    # The unwrapped key is base64-encoded, but the library expects a binary
    # string, so decode it here.
    import base64

    unwrapped_key = base64.b64decode(unwrapped_key)

    # Construct de-identify config
    transformation = {
        "info_types": [{"name": info_type}],
        "primitive_transformation": {
            "crypto_replace_ffx_fpe_config": {
                "crypto_key": {"unwrapped": {"key": unwrapped_key}},
                "common_alphabet": alphabet,
                "surrogate_info_type": {"name": surrogate_type},
            }
        },
    }

    deidentify_config = {
        "info_type_transformations": {"transformations": [transformation]}
    }

    # Construct the inspect config, trying to finding all PII with likelihood
    # higher than UNLIKELY
    inspect_config = {
        "info_types": [{"name": info_type}],
        "min_likelihood": google.cloud.dlp_v2.Likelihood.UNLIKELY,
    }

    # Convert string to item
    item = {"value": input_str}

    # Call the API
    response = dlp.deidentify_content(
        request={
            "parent": parent,
            "deidentify_config": deidentify_config,
            "inspect_config": inspect_config,
            "item": item,
        }
    )

    # Print results
    print(response.item.value)


# [END dlp_deidentify_free_text_with_fpe_using_surrogate]


# [START dlp_reidentify_free_text_with_fpe_using_surrogate]
def reidentify_free_text_with_fpe_using_surrogate(
    project,
    input_str,
    alphabet="NUMERIC",
    surrogate_type="PHONE_TOKEN",
    unwrapped_key="YWJjZGVmZ2hpamtsbW5vcA==",
):
    """Uses the Data Loss Prevention API to reidentify sensitive data in a
    string that was encrypted by Format Preserving Encryption (FPE) with
    surrogate type. The encryption is performed with an unwrapped key.
    Args:
        project: The Google Cloud project id to use as a parent resource.
        input_str: The string to deidentify (will be treated as text).
        alphabet: The set of characters to replace sensitive ones with. For
            more information, see https://cloud.google.com/dlp/docs/reference/
            rest/v2beta2/organizations.deidentifyTemplates#ffxcommonnativealphabet
        surrogate_type: The name of the surrogate custom info type to used
            during the encryption process.
        unwrapped_key: The base64-encoded AES-256 key to use.
    Returns:
        None; the response from the API is printed to the terminal.
    """
    # Import the client library
    import google.cloud.dlp

    # Instantiate a client
    dlp = google.cloud.dlp_v2.DlpServiceClient()

    # Convert the project id into a full resource id.
    parent = f"projects/{project}"

    # The unwrapped key is base64-encoded, but the library expects a binary
    # string, so decode it here.
    import base64

    unwrapped_key = base64.b64decode(unwrapped_key)

    # Construct Deidentify Config
    transformation = {
        "primitive_transformation": {
            "crypto_replace_ffx_fpe_config": {
                "crypto_key": {"unwrapped": {"key": unwrapped_key}},
                "common_alphabet": alphabet,
                "surrogate_info_type": {"name": surrogate_type},
            }
        }
    }

    reidentify_config = {
        "info_type_transformations": {"transformations": [transformation]}
    }

    inspect_config = {
        "custom_info_types": [
            {"info_type": {"name": surrogate_type}, "surrogate_type": {}}
        ]
    }

    # Convert string to item
    item = {"value": input_str}

    # Call the API
    response = dlp.reidentify_content(
        request={
            "parent": parent,
            "reidentify_config": reidentify_config,
            "inspect_config": inspect_config,
            "item": item,
        }
    )

    # Print results
    print(response.item.value)


# [END dlp_reidentify_free_text_with_fpe_using_surrogate]


# [START dlp_deidentify_date_shift]
def deidentify_with_date_shift(
    project,
    input_csv_file=None,
    output_csv_file=None,
    date_fields=None,
    lower_bound_days=None,
    upper_bound_days=None,
    context_field_id=None,
    wrapped_key=None,
    key_name=None,
):
    """Uses the Data Loss Prevention API to deidentify dates in a CSV file by
        pseudorandomly shifting them.
    Args:
        project: The Google Cloud project id to use as a parent resource.
        input_csv_file: The path to the CSV file to deidentify. The first row
            of the file must specify column names, and all other rows must
            contain valid values.
        output_csv_file: The path to save the date-shifted CSV file.
        date_fields: The list of (date) fields in the CSV file to date shift.
            Example: ['birth_date', 'register_date']
        lower_bound_days: The maximum number of days to shift a date backward
        upper_bound_days: The maximum number of days to shift a date forward
        context_field_id: (Optional) The column to determine date shift amount
            based on. If this is not specified, a random shift amount will be
            used for every row. If this is specified, then 'wrappedKey' and
            'keyName' must also be set. Example:
            contextFieldId = [{ 'name': 'user_id' }]
        key_name: (Optional) The name of the Cloud KMS key used to encrypt
            ('wrap') the AES-256 key. Example:
            key_name = 'projects/YOUR_GCLOUD_PROJECT/locations/YOUR_LOCATION/
            keyRings/YOUR_KEYRING_NAME/cryptoKeys/YOUR_KEY_NAME'
        wrapped_key: (Optional) The encrypted ('wrapped') AES-256 key to use.
            This key should be encrypted using the Cloud KMS key specified by
            key_name.
    Returns:
        None; the response from the API is printed to the terminal.
    """
    # Import the client library
    import google.cloud.dlp

    # Instantiate a client
    dlp = google.cloud.dlp_v2.DlpServiceClient()

    # Convert the project id into a full resource id.
    parent = f"projects/{project}"

    # Convert date field list to Protobuf type
    def map_fields(field):
        return {"name": field}

    if date_fields:
        date_fields = map(map_fields, date_fields)
    else:
        date_fields = []

    # Read and parse the CSV file
    import csv
    from datetime import datetime

    f = []
    with open(input_csv_file, "r") as csvfile:
        reader = csv.reader(csvfile)
        for row in reader:
            f.append(row)

    #  Helper function for converting CSV rows to Protobuf types
    def map_headers(header):
        return {"name": header}

    def map_data(value):
        try:
            date = datetime.strptime(value, "%m/%d/%Y")
            return {
                "date_value": {"year": date.year, "month": date.month, "day": date.day}
            }
        except ValueError:
            return {"string_value": value}

    def map_rows(row):
        return {"values": map(map_data, row)}

    # Using the helper functions, convert CSV rows to protobuf-compatible
    # dictionaries.
    csv_headers = map(map_headers, f[0])
    csv_rows = map(map_rows, f[1:])

    # Construct the table dict
    table_item = {"table": {"headers": csv_headers, "rows": csv_rows}}

    # Construct date shift config
    date_shift_config = {
        "lower_bound_days": lower_bound_days,
        "upper_bound_days": upper_bound_days,
    }

    # If using a Cloud KMS key, add it to the date_shift_config.
    # The wrapped key is base64-encoded, but the library expects a binary
    # string, so decode it here.
    if context_field_id and key_name and wrapped_key:
        import base64

        date_shift_config["context"] = {"name": context_field_id}
        date_shift_config["crypto_key"] = {
            "kms_wrapped": {
                "wrapped_key": base64.b64decode(wrapped_key),
                "crypto_key_name": key_name,
            }
        }
    elif context_field_id or key_name or wrapped_key:
        raise ValueError(
            """You must set either ALL or NONE of
        [context_field_id, key_name, wrapped_key]!"""
        )

    # Construct Deidentify Config
    deidentify_config = {
        "record_transformations": {
            "field_transformations": [
                {
                    "fields": date_fields,
                    "primitive_transformation": {
                        "date_shift_config": date_shift_config
                    },
                }
            ]
        }
    }

    # Write to CSV helper methods
    def write_header(header):
        return header.name

    def write_data(data):
        return data.string_value or "%s/%s/%s" % (
            data.date_value.month,
            data.date_value.day,
            data.date_value.year,
        )

    # Call the API
    response = dlp.deidentify_content(
        request={
            "parent": parent,
            "deidentify_config": deidentify_config,
            "item": table_item,
        }
    )

    # Write results to CSV file
    with open(output_csv_file, "w") as csvfile:
        write_file = csv.writer(csvfile, delimiter=",")
        write_file.writerow(map(write_header, response.item.table.headers))
        for row in response.item.table.rows:
            write_file.writerow(map(write_data, row.values))
    # Print status
    print("Successfully saved date-shift output to {}".format(output_csv_file))


# [END dlp_deidentify_date_shift]


# [START dlp_deidentify_replace_infotype]
def deidentify_with_replace_infotype(project, item, info_types):
    """Uses the Data Loss Prevention API to deidentify sensitive data in a
    string by replacing it with the info type.
    Args:
        project: The Google Cloud project id to use as a parent resource.
        item: The string to deidentify (will be treated as text).
        info_types: A list of strings representing info types to look for.
            A full list of info type categories can be fetched from the API.
    Returns:
        None; the response from the API is printed to the terminal.
    """

    # Import the client library
    import google.cloud.dlp

    # Instantiate a client
    dlp = google.cloud.dlp_v2.DlpServiceClient()

    # Convert the project id into a full resource id.
    parent = f"projects/{project}"

    # Construct inspect configuration dictionary
    inspect_config = {"info_types": [{"name": info_type} for info_type in info_types]}

    # Construct deidentify configuration dictionary
    deidentify_config = {
        "info_type_transformations": {
            "transformations": [
                {"primitive_transformation": {"replace_with_info_type_config": {}}}
            ]
        }
    }

    # Call the API
    response = dlp.deidentify_content(
        request={
            "parent": parent,
            "deidentify_config": deidentify_config,
            "inspect_config": inspect_config,
            "item": {"value": item},
        }
    )

    # Print out the results.
    print(response.item.value)


# [END dlp_deidentify_replace_infotype]


# [START dlp_deidentify_exception_list]
def deidentify_with_exception_list(
    project,
    content_string,
    info_types,
    exception_list
):
    """Uses the Data Loss Prevention API to de-identify sensitive data in a
      string but ignore matches against custom list.

    Args:
        project: The Google Cloud project id to use as a parent resource.
        content_string: The string to deidentify (will be treated as text).
        info_types: A list of strings representing info types to look for.
            A full list of info type categories can be fetched from the API.
        exception_list: The list of strings to ignore matches on.

    Returns:
          None; the response from the API is printed to the terminal.
    """
    # Import the client library
    import google.cloud.dlp

    # Instantiate a client
    dlp = google.cloud.dlp_v2.DlpServiceClient()

    # Construct a list of infoTypes for DLP to locate in `content_string`. See
    # https://cloud.google.com/dlp/docs/concepts-infotypes for more information
    # about supported infoTypes.

    info_types = [{"name": info_type} for info_type in info_types]

    # Construct a rule set that will only match on info_type
    # if the matched text is not in the exception list.
    rule_set = [
        {
            "info_types": info_types,
            "rules": [
                {
                    "exclusion_rule": {
                        "dictionary": {"word_list": {"words": exception_list}},
                        "matching_type": google.cloud.dlp_v2.MatchingType.MATCHING_TYPE_FULL_MATCH,
                    }
                }
            ],
        }
    ]

    # Construct the configuration dictionary
    inspect_config = {
        "info_types": info_types,
        "rule_set": rule_set,
    }

    # Construct deidentify configuration dictionary
    deidentify_config = {
        "info_type_transformations": {
            "transformations": [
                {"primitive_transformation": {"replace_with_info_type_config": {}}}
            ]
        }
    }

    # Construct the `item`.
    item = {"value": content_string}

    # Convert the project id into a full resource id.
    parent = f"projects/{project}"

    # Call the API
    response = dlp.deidentify_content(
        request={
            "parent": parent,
            "deidentify_config": deidentify_config,
            "inspect_config": inspect_config,
            "item": item,
        }
    )

    # Print out the results.
    print(response.item.value)


# [END dlp_deidentify_exception_list]


<<<<<<< HEAD
# [START dlp_deidentify_table_condition_masking]
def deidentify_table_condition_masking(
    project,
    table_data,
    deid_content_list,
    condition_field=None,
    condition_operator=None,
    condition_value=None,
    masking_character=None
):
    """ Uses the Data Loss Prevention API to de-identify sensitive data in a
      table by masking them based on a condition.

=======
# [START dlp_deidentify_table_bucketing]
def deidentify_table_bucketing(
    project,
    table_data,
    deid_content_list,
    bucket_size,
    bucketing_lower_bound,
    bucketing_upper_bound
):
    """Uses the Data Loss Prevention API to de-identify sensitive data in a
    table by replacing them with fixed size bucket ranges.
>>>>>>> 3eb1a7f6
    Args:
        project: The Google Cloud project id to use as a parent resource.
        table_data: Json string representing table data.
        deid_content_list: A list of fields in table to de-identify.
<<<<<<< HEAD
        condition_field: A table Field within the record this condition is evaluated against.
        condition_operator: Operator used to compare the field or infoType to the value. One of:
            RELATIONAL_OPERATOR_UNSPECIFIED, EQUAL_TO, NOT_EQUAL_TO, GREATER_THAN, LESS_THAN, GREATER_THAN_OR_EQUALS,
            LESS_THAN_OR_EQUALS, EXISTS.
        condition_value: Value to compare against. [Mandatory, except for ``EXISTS`` tests.].
        masking_character: The character to mask matching sensitive data with.

    Returns:
        De-identified table is returned;
        the response from the API is also printed to the terminal.

    Example:
    table_data = {
        "header":[
            "email",
            "phone number",
            "age",
            "happiness_score"
        ],
        "rows":[
            [
                "robertfrost@xyz.com",
                "4232342345",
                "35",
                "21"
            ],
            [
                "johndoe@pqr.com",
                "4253458383",
                "64",
                "34"
            ]
        ]
    }

    >> $ python deid.py deid_table_condition_mask \
    '{"header": ["email", "phone number", "age", "happiness_score"],
    "rows": [["robertfrost@xyz.com", "4232342345", "35", "21"],
    ["johndoe@pqr.com", "4253458383", "64", "34"]]}' \
    ["happiness_score"] "age" "GREATER_THAN" 50
    >> '{"header": ["email", "phone number", "age", "happiness_score"],
        "rows": [["robertfrost@xyz.com", "4232342345", "35", "21"],
        ["johndoe@pqr.com", "4253458383", "64", "**"]]}'
=======
        bucket_size: Size of each bucket for fixed sized bucketing
            (except for minimum and maximum buckets). So if ``bucketing_lower_bound`` = 10,
            ``bucketing_upper_bound`` = 89, and ``bucket_size`` = 10, then the
            following buckets would be used: -10, 10-20, 20-30, 30-40,
            40-50, 50-60, 60-70, 70-80, 80-89, 89+.
       bucketing_lower_bound: Lower bound value of buckets.
       bucketing_upper_bound:  Upper bound value of buckets.

    Returns:
       De-identified table is returned;
       the response from the API is also printed to the terminal.

    Example:
    table_data = {
       "header":[
           "email",
           "phone number",
           "age"
       ],
       "rows":[
           [
               "robertfrost@xyz.com",
               "4232342345"
               "35"
           ],
           [
               "johndoe@pqr.com",
               "4253458383"
               "68"
           ]
       ]
    }

    >> $ python deid.py deid_table_bucketing \
        '{"header": ["email", "phone number", "age"],
        "rows": [["robertfrost@xyz.com", "4232342345", "35"],
        ["johndoe@pqr.com", "4253458383", "68"]]}' \
        ["age"] 10 0 100
        >>  '{"header": ["email", "phone number", "age"],
            "rows": [["robertfrost@xyz.com", "4232342345", "30:40"],
            ["johndoe@pqr.com", "4253458383", "60:70"]]}'
>>>>>>> 3eb1a7f6
    """

    # Import the client library
    import google.cloud.dlp

    # Instantiate a client.
    dlp = google.cloud.dlp_v2.DlpServiceClient()

<<<<<<< HEAD
=======
    # Convert the project id into a full resource id.
    parent = f"projects/{project}"

>>>>>>> 3eb1a7f6
    # Construct the `table`. For more details on the table schema, please see
    # https://cloud.google.com/dlp/docs/reference/rest/v2/ContentItem#Table
    headers = [{"name": val} for val in table_data["header"]]
    rows = []
    for row in table_data["rows"]:
        rows.append({"values": [{"string_value": cell_val} for cell_val in row]})

    table = {"headers": headers, "rows": rows}

<<<<<<< HEAD
    # Construct the `item`
    item = {"table": table}

    # Specify fields to be de-identified
    deid_content_list = [{"name": _i} for _i in deid_content_list]

    # Construct condition list
    condition = [
        {
            "field": {"name": condition_field},
            "operator": condition_operator,
            "value": {"integer_value": condition_value}
        }
    ]

    # Construct deidentify configuration dictionary
=======
    # Construct the `item`.
    item = {"table": table}

    # Construct fixed sized bucketing configuration
    fixed_size_bucketing_config = {
        "bucket_size": bucket_size,
        "lower_bound": {"integer_value": bucketing_lower_bound},
        "upper_bound": {"integer_value": bucketing_upper_bound}
    }

    # Specify fields to be de-identified
    deid_content_list = [{"name": _i} for _i in deid_content_list]

    # Construct Deidentify Config
>>>>>>> 3eb1a7f6
    deidentify_config = {
        "record_transformations": {
            "field_transformations": [
                {
<<<<<<< HEAD
                    "primitive_transformation": {
                        "character_mask_config": {
                            "masking_character": masking_character
                        }
                    },
                    "fields": deid_content_list,
                    "condition": {
                        "expressions": {
                            "conditions": {"conditions": condition}
                        }
                    }
                }
            ]
        }
    }

    # Convert the project id into a full resource id.
    parent = f"projects/{project}"

    # Call the API.
    response = dlp.deidentify_content(
        request={
            "parent": parent,
            "deidentify_config": deidentify_config,
            "item": item
        })

    # Print the result
    print("Table after de-identification: {}".format(response.item.table))

    # Return the response
    return response.item.table

# [END dlp_deidentify_table_condition_masking]
=======
                    "fields": deid_content_list,
                    "primitive_transformation": {
                        "fixed_size_bucketing_config": fixed_size_bucketing_config
                    }
                }
            ]
        }
    }

    # Call the API.
    response = dlp.deidentify_content(request={
        "parent": parent,
        "deidentify_config": deidentify_config,
        "item": item
    })

    # Print the results.
    print("Table after de-identification: {}".format(response.item.table))

    # Return the response.
    return response.item.table

# [END dlp_deidentify_table_bucketing]
>>>>>>> 3eb1a7f6


if __name__ == "__main__":
    parser = argparse.ArgumentParser(description=__doc__)
    subparsers = parser.add_subparsers(
        dest="content", help="Select how to submit content to the API."
    )
    subparsers.required = True

    mask_parser = subparsers.add_parser(
        "deid_mask",
        help="Deidentify sensitive data in a string by masking it with a " "character.",
    )
    mask_parser.add_argument(
        "--info_types",
        nargs="+",
        help="Strings representing info types to look for. A full list of "
        "info categories and types is available from the API. Examples "
        'include "FIRST_NAME", "LAST_NAME", "EMAIL_ADDRESS". '
        "If unspecified, the three above examples will be used.",
        default=["FIRST_NAME", "LAST_NAME", "EMAIL_ADDRESS"],
    )
    mask_parser.add_argument(
        "project",
        help="The Google Cloud project id to use as a parent resource.",
    )
    mask_parser.add_argument("item", help="The string to deidentify.")
    mask_parser.add_argument(
        "-n",
        "--number_to_mask",
        type=int,
        default=0,
        help="The maximum number of sensitive characters to mask in a match. "
        "If omitted the request or set to 0, the API will mask any mathcing "
        "characters.",
    )
    mask_parser.add_argument(
        "-m",
        "--masking_character",
        help="The character to mask matching sensitive data with.",
    )

    replace_parser = subparsers.add_parser(
        "deid_replace",
        help="Deidentify sensitive data in a string by replacing it with "
        "another string.",
    )
    replace_parser.add_argument(
        "--info_types",
        nargs="+",
        help="Strings representing info types to look for. A full list of "
        "info categories and types is available from the API. Examples "
        'include "FIRST_NAME", "LAST_NAME", "EMAIL_ADDRESS". '
        "If unspecified, the three above examples will be used.",
        default=["FIRST_NAME", "LAST_NAME", "EMAIL_ADDRESS"],
    )
    replace_parser.add_argument(
        "project",
        help="The Google Cloud project id to use as a parent resource.",
    )
    replace_parser.add_argument("item", help="The string to deidentify.")
    replace_parser.add_argument(
        "replacement_str", help="The string to " "replace all matched values with."
    )

    fpe_parser = subparsers.add_parser(
        "deid_fpe",
        help="Deidentify sensitive data in a string using Format Preserving "
        "Encryption (FPE).",
    )
    fpe_parser.add_argument(
        "--info_types",
        action="append",
        help="Strings representing info types to look for. A full list of "
        "info categories and types is available from the API. Examples "
        'include "FIRST_NAME", "LAST_NAME", "EMAIL_ADDRESS". '
        "If unspecified, the three above examples will be used.",
        default=["FIRST_NAME", "LAST_NAME", "EMAIL_ADDRESS"],
    )
    fpe_parser.add_argument(
        "project",
        help="The Google Cloud project id to use as a parent resource.",
    )
    fpe_parser.add_argument(
        "item",
        help="The string to deidentify. " "Example: string = 'My SSN is 372819127'",
    )
    fpe_parser.add_argument(
        "key_name",
        help="The name of the Cloud KMS key used to encrypt ('wrap') the "
        "AES-256 key. Example: "
        "key_name = 'projects/YOUR_GCLOUD_PROJECT/locations/YOUR_LOCATION/"
        "keyRings/YOUR_KEYRING_NAME/cryptoKeys/YOUR_KEY_NAME'",
    )
    fpe_parser.add_argument(
        "wrapped_key",
        help="The encrypted ('wrapped') AES-256 key to use. This key should "
        "be encrypted using the Cloud KMS key specified by key_name.",
    )
    fpe_parser.add_argument(
        "-a",
        "--alphabet",
        default="ALPHA_NUMERIC",
        help="The set of characters to replace sensitive ones with. Commonly "
        'used subsets of the alphabet include "NUMERIC", "HEXADECIMAL", '
        '"UPPER_CASE_ALPHA_NUMERIC", "ALPHA_NUMERIC", '
        '"FFX_COMMON_NATIVE_ALPHABET_UNSPECIFIED"',
    )
    fpe_parser.add_argument(
        "-s",
        "--surrogate_type",
        help="The name of the surrogate custom info type to use. Only "
        "necessary if you want to reverse the deidentification process. Can "
        "be essentially any arbitrary string, as long as it doesn't appear "
        "in your dataset otherwise.",
    )

    reid_parser = subparsers.add_parser(
        "reid_fpe",
        help="Reidentify sensitive data in a string using Format Preserving "
        "Encryption (FPE).",
    )
    reid_parser.add_argument(
        "project",
        help="The Google Cloud project id to use as a parent resource.",
    )
    reid_parser.add_argument(
        "item",
        help="The string to deidentify. " "Example: string = 'My SSN is 372819127'",
    )
    reid_parser.add_argument(
        "surrogate_type",
        help="The name of the surrogate custom info type to use. Only "
        "necessary if you want to reverse the deidentification process. Can "
        "be essentially any arbitrary string, as long as it doesn't appear "
        "in your dataset otherwise.",
    )
    reid_parser.add_argument(
        "key_name",
        help="The name of the Cloud KMS key used to encrypt ('wrap') the "
        "AES-256 key. Example: "
        "key_name = 'projects/YOUR_GCLOUD_PROJECT/locations/YOUR_LOCATION/"
        "keyRings/YOUR_KEYRING_NAME/cryptoKeys/YOUR_KEY_NAME'",
    )
    reid_parser.add_argument(
        "wrapped_key",
        help="The encrypted ('wrapped') AES-256 key to use. This key should "
        "be encrypted using the Cloud KMS key specified by key_name.",
    )
    reid_parser.add_argument(
        "-a",
        "--alphabet",
        default="ALPHA_NUMERIC",
        help="The set of characters to replace sensitive ones with. Commonly "
        'used subsets of the alphabet include "NUMERIC", "HEXADECIMAL", '
        '"UPPER_CASE_ALPHA_NUMERIC", "ALPHA_NUMERIC", '
        '"FFX_COMMON_NATIVE_ALPHABET_UNSPECIFIED"',
    )

    date_shift_parser = subparsers.add_parser(
        "deid_date_shift",
        help="Deidentify dates in a CSV file by pseudorandomly shifting them.",
    )
    date_shift_parser.add_argument(
        "project",
        help="The Google Cloud project id to use as a parent resource.",
    )
    date_shift_parser.add_argument(
        "input_csv_file",
        help="The path to the CSV file to deidentify. The first row of the "
        "file must specify column names, and all other rows must contain "
        "valid values.",
    )
    date_shift_parser.add_argument(
        "output_csv_file", help="The path to save the date-shifted CSV file."
    )
    date_shift_parser.add_argument(
        "lower_bound_days",
        type=int,
        help="The maximum number of days to shift a date backward",
    )
    date_shift_parser.add_argument(
        "upper_bound_days",
        type=int,
        help="The maximum number of days to shift a date forward",
    )
    date_shift_parser.add_argument(
        "date_fields",
        nargs="+",
        help="The list of date fields in the CSV file to date shift. Example: "
        "['birth_date', 'register_date']",
    )
    date_shift_parser.add_argument(
        "--context_field_id",
        help="(Optional) The column to determine date shift amount based on. "
        "If this is not specified, a random shift amount will be used for "
        "every row. If this is specified, then 'wrappedKey' and 'keyName' "
        "must also be set.",
    )
    date_shift_parser.add_argument(
        "--key_name",
        help="(Optional) The name of the Cloud KMS key used to encrypt "
        "('wrap') the AES-256 key. Example: "
        "key_name = 'projects/YOUR_GCLOUD_PROJECT/locations/YOUR_LOCATION/"
        "keyRings/YOUR_KEYRING_NAME/cryptoKeys/YOUR_KEY_NAME'",
    )
    date_shift_parser.add_argument(
        "--wrapped_key",
        help="(Optional) The encrypted ('wrapped') AES-256 key to use. This "
        "key should be encrypted using the Cloud KMS key specified by"
        "key_name.",
    )

    replace_with_infotype_parser = subparsers.add_parser(
        "replace_with_infotype",
        help="Deidentify sensitive data in a string by replacing it with the "
        "info type of the data.",
    )
    replace_with_infotype_parser.add_argument(
        "--info_types",
        action="append",
        help="Strings representing info types to look for. A full list of "
        "info categories and types is available from the API. Examples "
        'include "FIRST_NAME", "LAST_NAME", "EMAIL_ADDRESS". '
        "If unspecified, the three above examples will be used.",
        default=["FIRST_NAME", "LAST_NAME", "EMAIL_ADDRESS"],
    )
    replace_with_infotype_parser.add_argument(
        "project",
        help="The Google Cloud project id to use as a parent resource.",
    )
    replace_with_infotype_parser.add_argument(
        "item",
        help="The string to deidentify."
        "Example: 'My credit card is 4242 4242 4242 4242'",
    )

    deid_exception_list_parser = subparsers.add_parser(
        "deid_exception_list",
        help="De-identify sensitive data in a string , ignore matches against a custom word list"
    )
    deid_exception_list_parser.add_argument(
        "project",
        help="The Google Cloud project id to use as a parent resource.",
    )
    deid_exception_list_parser.add_argument(
        "content_string",
        help="The string to de-identify.",
    )
    deid_exception_list_parser.add_argument(
        "--info_types",
        nargs="+",
        help="Strings representing info types to look for. A full list of "
        "info categories and types is available from the API. Examples "
        'include "FIRST_NAME", "LAST_NAME", "EMAIL_ADDRESS". '
    )
    deid_exception_list_parser.add_argument(
        "exception_list",
        help="The list of strings to ignore matches against.",
    )

<<<<<<< HEAD
    table_condition_mask_parser = subparsers.add_parser(
        "deid_table_condition_mask",
        help="De-identify sensitive data in a table by masking"
        "them based on a condition.",
    )
    table_condition_mask_parser.add_argument(
        "project",
        help="The Google Cloud project id to use as a parent resource.",
    )
    table_condition_mask_parser.add_argument(
        "table_data",
        help="Json string representing table data",
    )
    table_condition_mask_parser.add_argument(
        "deid_content_list",
        help="A list of fields in table to de-identify."
    )
    table_condition_mask_parser.add_argument(
        "--condition_field",
        help="A table Field within the record this condition is evaluated "
        "against.",
    )
    table_condition_mask_parser.add_argument(
        "--condition_operator",
        help="Operator used to compare the field or infoType to the value. "
        "One of: RELATIONAL_OPERATOR_UNSPECIFIED, EQUAL_TO, NOT_EQUAL_TO, "
        "GREATER_THAN, LESS_THAN, GREATER_THAN_OR_EQUALS, LESS_THAN_OR_EQUALS, "
        "EXISTS.",
    )
    table_condition_mask_parser.add_argument(
        "--condition_value",
        help="Value to compare against. [Mandatory, except for ``EXISTS`` tests.].",
    )
    table_condition_mask_parser.add_argument(
        "-m",
        "--masking_character",
        help="The character to mask matching sensitive data with.",
=======
    table_bucketing_parser = subparsers.add_parser(
        "deid_table_bucketing",
        help="De-identify sensitive data in a table by replacing "
             "them with fixed size bucket ranges.",
    )
    table_bucketing_parser.add_argument(
        "--project",
        help="The Google Cloud project id to use as a parent resource.",
    )
    table_bucketing_parser.add_argument(
        "--table_data",
        help="Json string representing table data",
    )
    table_bucketing_parser.add_argument(
        "--deid_content_list",
        help="A list of fields in table to de-identify."
    )
    table_bucketing_parser.add_argument(
        "--bucket_size",
        help="Size of each bucket for fixed sized bucketing.",
    )
    table_bucketing_parser.add_argument(
        "--bucketing_lower_bound",
        help="Lower bound value of buckets.",
    )
    table_bucketing_parser.add_argument(
        "--bucketing_upper_bound",
        help="Upper bound value of buckets.",
>>>>>>> 3eb1a7f6
    )

    args = parser.parse_args()

    if args.content == "deid_mask":
        deidentify_with_mask(
            args.project,
            args.item,
            args.info_types,
            masking_character=args.masking_character,
            number_to_mask=args.number_to_mask,
        )
    elif args.content == "deid_replace":
        deidentify_with_replace(
            args.project,
            args.item,
            args.info_types,
            replacement_str=args.replacement_str,
        )
    elif args.content == "deid_fpe":
        deidentify_with_fpe(
            args.project,
            args.item,
            args.info_types,
            alphabet=args.alphabet,
            wrapped_key=args.wrapped_key,
            key_name=args.key_name,
            surrogate_type=args.surrogate_type,
        )
    elif args.content == "reid_fpe":
        reidentify_with_fpe(
            args.project,
            args.item,
            surrogate_type=args.surrogate_type,
            wrapped_key=args.wrapped_key,
            key_name=args.key_name,
            alphabet=args.alphabet,
        )
    elif args.content == "deid_date_shift":
        deidentify_with_date_shift(
            args.project,
            input_csv_file=args.input_csv_file,
            output_csv_file=args.output_csv_file,
            lower_bound_days=args.lower_bound_days,
            upper_bound_days=args.upper_bound_days,
            date_fields=args.date_fields,
            context_field_id=args.context_field_id,
            wrapped_key=args.wrapped_key,
            key_name=args.key_name,
        )
    elif args.content == "replace_with_infotype":
        deidentify_with_replace_infotype(
            args.project,
            item=args.item,
            info_types=args.info_types,
        )
    elif args.content == "deid_exception_list":
        deidentify_with_exception_list(
            args.project,
            args.content_string,
            args.info_types,
            args.exception_list,
        )
<<<<<<< HEAD
    elif args.content == "deid_table_condition_mask":
        deidentify_table_condition_masking(
            args.project,
            args.table_data,
            args.deid_content_list,
            condition_field=args.condition_field,
            condition_operator=args.condition_operator,
            condition_value=args.condition_value,
            masking_character=args.masking_character
=======
    elif args.content == "deid_table_bucketing":
        deidentify_table_bucketing(
            args.project,
            args.table_data,
            args.deid_content_list,
            args.bucket_size,
            args.bucketing_lower_bound,
            args.bucketing_upper_bound,
>>>>>>> 3eb1a7f6
        )<|MERGE_RESOLUTION|>--- conflicted
+++ resolved
@@ -1023,7 +1023,125 @@
 # [END dlp_deidentify_exception_list]
 
 
-<<<<<<< HEAD
+# [START dlp_deidentify_table_bucketing]
+def deidentify_table_bucketing(
+    project,
+    table_data,
+    deid_content_list,
+    bucket_size,
+    bucketing_lower_bound,
+    bucketing_upper_bound
+):
+    """Uses the Data Loss Prevention API to de-identify sensitive data in a
+    table by replacing them with fixed size bucket ranges.
+    Args:
+        project: The Google Cloud project id to use as a parent resource.
+        table_data: Json string representing table data.
+        deid_content_list: A list of fields in table to de-identify.
+        bucket_size: Size of each bucket for fixed sized bucketing
+            (except for minimum and maximum buckets). So if ``bucketing_lower_bound`` = 10,
+            ``bucketing_upper_bound`` = 89, and ``bucket_size`` = 10, then the
+            following buckets would be used: -10, 10-20, 20-30, 30-40,
+            40-50, 50-60, 60-70, 70-80, 80-89, 89+.
+       bucketing_lower_bound: Lower bound value of buckets.
+       bucketing_upper_bound:  Upper bound value of buckets.
+
+    Returns:
+       De-identified table is returned;
+       the response from the API is also printed to the terminal.
+
+    Example:
+    table_data = {
+       "header":[
+           "email",
+           "phone number",
+           "age"
+       ],
+       "rows":[
+           [
+               "robertfrost@xyz.com",
+               "4232342345"
+               "35"
+           ],
+           [
+               "johndoe@pqr.com",
+               "4253458383"
+               "68"
+           ]
+       ]
+    }
+
+    >> $ python deid.py deid_table_bucketing \
+        '{"header": ["email", "phone number", "age"],
+        "rows": [["robertfrost@xyz.com", "4232342345", "35"],
+        ["johndoe@pqr.com", "4253458383", "68"]]}' \
+        ["age"] 10 0 100
+        >>  '{"header": ["email", "phone number", "age"],
+            "rows": [["robertfrost@xyz.com", "4232342345", "30:40"],
+            ["johndoe@pqr.com", "4253458383", "60:70"]]}'
+    """
+
+    # Import the client library
+    import google.cloud.dlp
+
+    # Instantiate a client.
+    dlp = google.cloud.dlp_v2.DlpServiceClient()
+
+    # Convert the project id into a full resource id.
+    parent = f"projects/{project}"
+
+    # Construct the `table`. For more details on the table schema, please see
+    # https://cloud.google.com/dlp/docs/reference/rest/v2/ContentItem#Table
+    headers = [{"name": val} for val in table_data["header"]]
+    rows = []
+    for row in table_data["rows"]:
+        rows.append({"values": [{"string_value": cell_val} for cell_val in row]})
+
+    table = {"headers": headers, "rows": rows}
+
+    # Construct the `item`.
+    item = {"table": table}
+
+    # Construct fixed sized bucketing configuration
+    fixed_size_bucketing_config = {
+        "bucket_size": bucket_size,
+        "lower_bound": {"integer_value": bucketing_lower_bound},
+        "upper_bound": {"integer_value": bucketing_upper_bound}
+    }
+
+    # Specify fields to be de-identified
+    deid_content_list = [{"name": _i} for _i in deid_content_list]
+
+    # Construct Deidentify Config
+    deidentify_config = {
+        "record_transformations": {
+            "field_transformations": [
+                {
+                    "fields": deid_content_list,
+                    "primitive_transformation": {
+                        "fixed_size_bucketing_config": fixed_size_bucketing_config
+                    }
+                }
+            ]
+        }
+    }
+
+    # Call the API.
+    response = dlp.deidentify_content(request={
+        "parent": parent,
+        "deidentify_config": deidentify_config,
+        "item": item
+    })
+
+    # Print the results.
+    print("Table after de-identification: {}".format(response.item.table))
+
+    # Return the response.
+    return response.item.table
+
+# [END dlp_deidentify_table_bucketing]
+
+
 # [START dlp_deidentify_table_condition_masking]
 def deidentify_table_condition_masking(
     project,
@@ -1037,24 +1155,10 @@
     """ Uses the Data Loss Prevention API to de-identify sensitive data in a
       table by masking them based on a condition.
 
-=======
-# [START dlp_deidentify_table_bucketing]
-def deidentify_table_bucketing(
-    project,
-    table_data,
-    deid_content_list,
-    bucket_size,
-    bucketing_lower_bound,
-    bucketing_upper_bound
-):
-    """Uses the Data Loss Prevention API to de-identify sensitive data in a
-    table by replacing them with fixed size bucket ranges.
->>>>>>> 3eb1a7f6
     Args:
         project: The Google Cloud project id to use as a parent resource.
         table_data: Json string representing table data.
         deid_content_list: A list of fields in table to de-identify.
-<<<<<<< HEAD
         condition_field: A table Field within the record this condition is evaluated against.
         condition_operator: Operator used to compare the field or infoType to the value. One of:
             RELATIONAL_OPERATOR_UNSPECIFIED, EQUAL_TO, NOT_EQUAL_TO, GREATER_THAN, LESS_THAN, GREATER_THAN_OR_EQUALS,
@@ -1098,49 +1202,6 @@
     >> '{"header": ["email", "phone number", "age", "happiness_score"],
         "rows": [["robertfrost@xyz.com", "4232342345", "35", "21"],
         ["johndoe@pqr.com", "4253458383", "64", "**"]]}'
-=======
-        bucket_size: Size of each bucket for fixed sized bucketing
-            (except for minimum and maximum buckets). So if ``bucketing_lower_bound`` = 10,
-            ``bucketing_upper_bound`` = 89, and ``bucket_size`` = 10, then the
-            following buckets would be used: -10, 10-20, 20-30, 30-40,
-            40-50, 50-60, 60-70, 70-80, 80-89, 89+.
-       bucketing_lower_bound: Lower bound value of buckets.
-       bucketing_upper_bound:  Upper bound value of buckets.
-
-    Returns:
-       De-identified table is returned;
-       the response from the API is also printed to the terminal.
-
-    Example:
-    table_data = {
-       "header":[
-           "email",
-           "phone number",
-           "age"
-       ],
-       "rows":[
-           [
-               "robertfrost@xyz.com",
-               "4232342345"
-               "35"
-           ],
-           [
-               "johndoe@pqr.com",
-               "4253458383"
-               "68"
-           ]
-       ]
-    }
-
-    >> $ python deid.py deid_table_bucketing \
-        '{"header": ["email", "phone number", "age"],
-        "rows": [["robertfrost@xyz.com", "4232342345", "35"],
-        ["johndoe@pqr.com", "4253458383", "68"]]}' \
-        ["age"] 10 0 100
-        >>  '{"header": ["email", "phone number", "age"],
-            "rows": [["robertfrost@xyz.com", "4232342345", "30:40"],
-            ["johndoe@pqr.com", "4253458383", "60:70"]]}'
->>>>>>> 3eb1a7f6
     """
 
     # Import the client library
@@ -1149,12 +1210,6 @@
     # Instantiate a client.
     dlp = google.cloud.dlp_v2.DlpServiceClient()
 
-<<<<<<< HEAD
-=======
-    # Convert the project id into a full resource id.
-    parent = f"projects/{project}"
-
->>>>>>> 3eb1a7f6
     # Construct the `table`. For more details on the table schema, please see
     # https://cloud.google.com/dlp/docs/reference/rest/v2/ContentItem#Table
     headers = [{"name": val} for val in table_data["header"]]
@@ -1164,7 +1219,6 @@
 
     table = {"headers": headers, "rows": rows}
 
-<<<<<<< HEAD
     # Construct the `item`
     item = {"table": table}
 
@@ -1181,27 +1235,10 @@
     ]
 
     # Construct deidentify configuration dictionary
-=======
-    # Construct the `item`.
-    item = {"table": table}
-
-    # Construct fixed sized bucketing configuration
-    fixed_size_bucketing_config = {
-        "bucket_size": bucket_size,
-        "lower_bound": {"integer_value": bucketing_lower_bound},
-        "upper_bound": {"integer_value": bucketing_upper_bound}
-    }
-
-    # Specify fields to be de-identified
-    deid_content_list = [{"name": _i} for _i in deid_content_list]
-
-    # Construct Deidentify Config
->>>>>>> 3eb1a7f6
     deidentify_config = {
         "record_transformations": {
             "field_transformations": [
                 {
-<<<<<<< HEAD
                     "primitive_transformation": {
                         "character_mask_config": {
                             "masking_character": masking_character
@@ -1236,31 +1273,6 @@
     return response.item.table
 
 # [END dlp_deidentify_table_condition_masking]
-=======
-                    "fields": deid_content_list,
-                    "primitive_transformation": {
-                        "fixed_size_bucketing_config": fixed_size_bucketing_config
-                    }
-                }
-            ]
-        }
-    }
-
-    # Call the API.
-    response = dlp.deidentify_content(request={
-        "parent": parent,
-        "deidentify_config": deidentify_config,
-        "item": item
-    })
-
-    # Print the results.
-    print("Table after de-identification: {}".format(response.item.table))
-
-    # Return the response.
-    return response.item.table
-
-# [END dlp_deidentify_table_bucketing]
->>>>>>> 3eb1a7f6
 
 
 if __name__ == "__main__":
@@ -1522,7 +1534,36 @@
         help="The list of strings to ignore matches against.",
     )
 
-<<<<<<< HEAD
+    table_bucketing_parser = subparsers.add_parser(
+        "deid_table_bucketing",
+        help="De-identify sensitive data in a table by replacing "
+             "them with fixed size bucket ranges.",
+    )
+    table_bucketing_parser.add_argument(
+        "--project",
+        help="The Google Cloud project id to use as a parent resource.",
+    )
+    table_bucketing_parser.add_argument(
+        "--table_data",
+        help="Json string representing table data",
+    )
+    table_bucketing_parser.add_argument(
+        "--deid_content_list",
+        help="A list of fields in table to de-identify."
+    )
+    table_bucketing_parser.add_argument(
+        "--bucket_size",
+        help="Size of each bucket for fixed sized bucketing.",
+    )
+    table_bucketing_parser.add_argument(
+        "--bucketing_lower_bound",
+        help="Lower bound value of buckets.",
+    )
+    table_bucketing_parser.add_argument(
+        "--bucketing_upper_bound",
+        help="Upper bound value of buckets.",
+    )
+
     table_condition_mask_parser = subparsers.add_parser(
         "deid_table_condition_mask",
         help="De-identify sensitive data in a table by masking"
@@ -1560,36 +1601,6 @@
         "-m",
         "--masking_character",
         help="The character to mask matching sensitive data with.",
-=======
-    table_bucketing_parser = subparsers.add_parser(
-        "deid_table_bucketing",
-        help="De-identify sensitive data in a table by replacing "
-             "them with fixed size bucket ranges.",
-    )
-    table_bucketing_parser.add_argument(
-        "--project",
-        help="The Google Cloud project id to use as a parent resource.",
-    )
-    table_bucketing_parser.add_argument(
-        "--table_data",
-        help="Json string representing table data",
-    )
-    table_bucketing_parser.add_argument(
-        "--deid_content_list",
-        help="A list of fields in table to de-identify."
-    )
-    table_bucketing_parser.add_argument(
-        "--bucket_size",
-        help="Size of each bucket for fixed sized bucketing.",
-    )
-    table_bucketing_parser.add_argument(
-        "--bucketing_lower_bound",
-        help="Lower bound value of buckets.",
-    )
-    table_bucketing_parser.add_argument(
-        "--bucketing_upper_bound",
-        help="Upper bound value of buckets.",
->>>>>>> 3eb1a7f6
     )
 
     args = parser.parse_args()
@@ -1653,7 +1664,15 @@
             args.info_types,
             args.exception_list,
         )
-<<<<<<< HEAD
+    elif args.content == "deid_table_bucketing":
+        deidentify_table_bucketing(
+            args.project,
+            args.table_data,
+            args.deid_content_list,
+            args.bucket_size,
+            args.bucketing_lower_bound,
+            args.bucketing_upper_bound,
+        )
     elif args.content == "deid_table_condition_mask":
         deidentify_table_condition_masking(
             args.project,
@@ -1663,14 +1682,4 @@
             condition_operator=args.condition_operator,
             condition_value=args.condition_value,
             masking_character=args.masking_character
-=======
-    elif args.content == "deid_table_bucketing":
-        deidentify_table_bucketing(
-            args.project,
-            args.table_data,
-            args.deid_content_list,
-            args.bucket_size,
-            args.bucketing_lower_bound,
-            args.bucketing_upper_bound,
->>>>>>> 3eb1a7f6
         )