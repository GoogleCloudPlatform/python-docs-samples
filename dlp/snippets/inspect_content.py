--- conflicted
+++ resolved
@@ -2716,16 +2716,6 @@
         )
     elif args.content == "phone_number":
         inspect_phone_number(args.project, args.content_string)
-<<<<<<< HEAD
-=======
-    elif args.content == "augment_infotype":
-        inspect_string_augment_infotype(
-            args.project,
-            args.input_str,
-            args.info_type,
-            args.word_list,
-        )
->>>>>>> 5f338c2e
     elif args.content == "table":
         inspect_table(
             args.project,
