# Copyright 2023 Google LLC
#
# Licensed under the Apache License, Version 2.0 (the "License");
# you may not use this file except in compliance with the License.
# You may obtain a copy of the License at
#
#     http://www.apache.org/licenses/LICENSE-2.0
#
# Unless required by applicable law or agreed to in writing, software
# distributed under the License is distributed on an "AS IS" BASIS,
# WITHOUT WARRANTIES OR CONDITIONS OF ANY KIND, either express or implied.
# See the License for the specific language governing permissions and
# limitations under the License.

"""Sample app to list and delete DLP jobs using the Data Loss Prevent API. """

<<<<<<< HEAD
from __future__ import annotations
from __future__ import print_function
=======
>>>>>>> 5a6587f4

import argparse


# [START dlp_list_jobs]
def list_dlp_jobs(project, filter_string=None, job_type=None):
    """Uses the Data Loss Prevention API to lists DLP jobs that match the
        specified filter in the request.
    Args:
        project: The project id to use as a parent resource.
        filter: (Optional) Allows filtering.
            Supported syntax:
            * Filter expressions are made up of one or more restrictions.
            * Restrictions can be combined by 'AND' or 'OR' logical operators.
            A sequence of restrictions implicitly uses 'AND'.
            * A restriction has the form of '<field> <operator> <value>'.
            * Supported fields/values for inspect jobs:
                - `state` - PENDING|RUNNING|CANCELED|FINISHED|FAILED
                - `inspected_storage` - DATASTORE|CLOUD_STORAGE|BIGQUERY
                - `trigger_name` - The resource name of the trigger that
                                   created job.
            * Supported fields for risk analysis jobs:
                - `state` - RUNNING|CANCELED|FINISHED|FAILED
            * The operator must be '=' or '!='.
            Examples:
            * inspected_storage = cloud_storage AND state = done
            * inspected_storage = cloud_storage OR inspected_storage = bigquery
            * inspected_storage = cloud_storage AND
                                  (state = done OR state = canceled)
        type: (Optional) The type of job. Defaults to 'INSPECT'.
            Choices:
            DLP_JOB_TYPE_UNSPECIFIED
            INSPECT_JOB: The job inspected content for sensitive data.
            RISK_ANALYSIS_JOB: The job executed a Risk Analysis computation.

    Returns:
        None; the response from the API is printed to the terminal.
    """

    # Import the client library.
    import google.cloud.dlp

    # Instantiate a client.
    dlp = google.cloud.dlp_v2.DlpServiceClient()

    # Convert the project id into a full resource id.
    parent = f"projects/{project}"

    # Job type dictionary
    job_type_to_int = {
        "DLP_JOB_TYPE_UNSPECIFIED": google.cloud.dlp.DlpJobType.DLP_JOB_TYPE_UNSPECIFIED,
        "INSPECT_JOB": google.cloud.dlp.DlpJobType.INSPECT_JOB,
        "RISK_ANALYSIS_JOB": google.cloud.dlp.DlpJobType.RISK_ANALYSIS_JOB,
    }
    # If job type is specified, convert job type to number through enums.
    if job_type:
        job_type = job_type_to_int[job_type]

    # Call the API to get a list of jobs.
    response = dlp.list_dlp_jobs(
        request={"parent": parent, "filter": filter_string, "type_": job_type}
    )

    # Iterate over results.
    for job in response:
        print(f"Job: {job.name}; status: {job.state.name}")


# [END dlp_list_jobs]


# [START dlp_delete_job]
def delete_dlp_job(project, job_name):
    """Uses the Data Loss Prevention API to delete a long-running DLP job.
    Args:
        project: The project id to use as a parent resource.
        job_name: The name of the DlpJob resource to be deleted.

    Returns:
        None; the response from the API is printed to the terminal.
    """

    # Import the client library.
    import google.cloud.dlp

    # Instantiate a client.
    dlp = google.cloud.dlp_v2.DlpServiceClient()

    # Convert the project id and job name into a full resource id.
    name = f"projects/{project}/dlpJobs/{job_name}"

    # Call the API to delete job.
    dlp.delete_dlp_job(request={"name": name})

    print("Successfully deleted %s" % job_name)


# [END dlp_delete_job]


# [START dlp_create_job]
def create_dlp_job(
    project: str,
    bucket: str,
    info_types: list[str],
    job_id: str = None,
    max_findings: int = 100,
    auto_populate_timespan: bool = True,
) -> None:
    """Uses the Data Loss Prevention API to create a DLP job.
    Args:
        project: The project id to use as a parent resource.
        bucket: The name of the GCS bucket to scan. This sample scans all
            files in the bucket.
        info_types: A list of strings representing info types to look for.
            A full list of info type categories can be fetched from the API.
        job_id: The id of the job. If omitted, an id will be randomly generated.
        max_findings: The maximum number of findings to report; 0 = no maximum.
        auto_populate_timespan: Automatically populates time span config start
            and end times in order to scan new content only.
    """
    # Import the client library
    import google.cloud.dlp

    # Instantiate a client.
    dlp = google.cloud.dlp_v2.DlpServiceClient()

    # Convert the project id into a full resource id.
    parent = f"projects/{project}"

    # Prepare info_types by converting the list of strings into a list of
    # dictionaries (protos are also accepted).
    info_types = [{"name": info_type} for info_type in info_types]

    # Construct the configuration dictionary. Keys which are None may
    # optionally be omitted entirely.
    inspect_config = {
        "info_types": info_types,
        "min_likelihood": google.cloud.dlp_v2.Likelihood.UNLIKELY,
        "limits": {"max_findings_per_request": max_findings},
        "include_quote": True,
    }

    # Construct a cloud_storage_options dictionary with the bucket's URL.
    url = f"gs://{bucket}/*"
    storage_config = {
        "cloud_storage_options": {"file_set": {"url": url}},
        # Time-based configuration for each storage object.
        "timespan_config": {
            # Auto-populate start and end times in order to scan new objects
            # only.
            "enable_auto_population_of_timespan_config": auto_populate_timespan
        },
    }

    # Construct the job definition.
    job = {"inspect_config": inspect_config, "storage_config": storage_config}

    # Call the API.
    response = dlp.create_dlp_job(
        request={
            "parent": parent,
            "inspect_job": job,
            "job_id": job_id
        }
    )

    # Print out the result.
    print(f"Job : {response.name} status: {response.state}")

# [END dlp_create_job]


if __name__ == "__main__":
    parser = argparse.ArgumentParser(description=__doc__)
    subparsers = parser.add_subparsers(
        dest="content", help="Select how to submit content to the API."
    )
    subparsers.required = True

    list_parser = subparsers.add_parser(
        "list",
        help="List Data Loss Prevention API jobs corresponding to a given " "filter.",
    )
    list_parser.add_argument(
        "project", help="The project id to use as a parent resource."
    )
    list_parser.add_argument(
        "-f",
        "--filter",
        help="Filter expressions are made up of one or more restrictions.",
    )
    list_parser.add_argument(
        "-t",
        "--type",
        choices=["DLP_JOB_TYPE_UNSPECIFIED", "INSPECT_JOB", "RISK_ANALYSIS_JOB"],
        help='The type of job. API defaults to "INSPECT"',
    )

    delete_parser = subparsers.add_parser(
        "delete", help="Delete results of a Data Loss Prevention API job."
    )
    delete_parser.add_argument(
        "project", help="The project id to use as a parent resource."
    )
    delete_parser.add_argument(
        "job_name",
        help="The name of the DlpJob resource to be deleted. " "Example: X-#####",
    )

    create_parser = subparsers.add_parser(
        "create", help="Create a Data Loss Prevention API job."
    )
    create_parser.add_argument(
        "project", help="The project id to use as a parent resource."
    )
    create_parser.add_argument(
        "bucket",
        help="The name of the GCS bucket to scan. This sample scans all files "
        "in the bucket."
    )
    create_parser.add_argument(
        "--info_types",
        nargs="+",
        help="Strings representing info types to look for. A full list of "
             "info categories and types is available from the API. Examples "
             'include "FIRST_NAME", "LAST_NAME", "EMAIL_ADDRESS". '
    )
    create_parser.add_argument(
        "--job_id",
        help="The id of the job. If omitted, an id will be randomly generated."
    )
    create_parser.add_argument(
        "--max_findings",
        type=int,
        help="The maximum number of findings to report; 0 = no maximum.",
    )
    create_parser.add_argument(
        "--auto_populate_timespan",
        type=bool,
        help="Limit scan to new content only.",
    )

    args = parser.parse_args()

    if args.content == "list":
        list_dlp_jobs(args.project, filter_string=args.filter, job_type=args.type)
    elif args.content == "delete":
        delete_dlp_job(args.project, args.job_name)
    elif args.content == "create":
        create_dlp_job(
            args.project,
            args.bucket,
            args.info_types,
            job_id=args.job_id,
            max_findings=args.max_findings,
            auto_populate_timespan=args.auto_populate_timespan,
        )<|MERGE_RESOLUTION|>--- conflicted
+++ resolved
@@ -13,12 +13,6 @@
 # limitations under the License.
 
 """Sample app to list and delete DLP jobs using the Data Loss Prevent API. """
-
-<<<<<<< HEAD
-from __future__ import annotations
-from __future__ import print_function
-=======
->>>>>>> 5a6587f4
 
 import argparse
 
@@ -179,15 +173,12 @@
 
     # Call the API.
     response = dlp.create_dlp_job(
-        request={
-            "parent": parent,
-            "inspect_job": job,
-            "job_id": job_id
-        }
+        request={"parent": parent, "inspect_job": job, "job_id": job_id}
     )
 
     # Print out the result.
     print(f"Job : {response.name} status: {response.state}")
+
 
 # [END dlp_create_job]
 
@@ -238,18 +229,18 @@
     create_parser.add_argument(
         "bucket",
         help="The name of the GCS bucket to scan. This sample scans all files "
-        "in the bucket."
+        "in the bucket.",
     )
     create_parser.add_argument(
         "--info_types",
         nargs="+",
         help="Strings representing info types to look for. A full list of "
-             "info categories and types is available from the API. Examples "
-             'include "FIRST_NAME", "LAST_NAME", "EMAIL_ADDRESS". '
+        "info categories and types is available from the API. Examples "
+        'include "FIRST_NAME", "LAST_NAME", "EMAIL_ADDRESS". ',
     )
     create_parser.add_argument(
         "--job_id",
-        help="The id of the job. If omitted, an id will be randomly generated."
+        help="The id of the job. If omitted, an id will be randomly generated.",
     )
     create_parser.add_argument(
         "--max_findings",
