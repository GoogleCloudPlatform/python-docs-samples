--- conflicted
+++ resolved
@@ -481,10 +481,7 @@
         delete_dlp_job(out)
 
 
-<<<<<<< HEAD
 @backoff.on_exception(backoff.expo, TimeoutError, max_time=60)
-def test_inspect_datastore(datastore_project, topic_id, subscription_id, capsys):
-=======
 @pytest.mark.flaky(max_runs=2, min_passes=1)
 def test_inspect_datastore(
     datastore_project: str,
@@ -492,7 +489,6 @@
     subscription_id: str,
     capsys: pytest.CaptureFixture,
 ) -> None:
->>>>>>> 24a1664b
     out = ""
     try:
         inspect_content.inspect_datastore(
