--- conflicted
+++ resolved
@@ -531,7 +531,24 @@
 
 
 @pytest.mark.flaky(max_runs=2, min_passes=1)
-<<<<<<< HEAD
+def test_inspect_bigquery_with_sampling(topic_id, subscription_id, capsys):
+    out = ""
+    try:
+        inspect_content.inspect_bigquery_table_with_sampling(
+            GCLOUD_PROJECT,
+            topic_id,
+            subscription_id,
+            timeout=TIMEOUT,
+        )
+
+        out, _ = capsys.readouterr()
+        assert "Inspection operation started" in out
+        assert "Job name:" in out
+    finally:
+        delete_dlp_job(out)
+
+
+@pytest.mark.flaky(max_runs=2, min_passes=1)
 def test_inspect_gcs_with_sampling(bucket, topic_id, subscription_id, capsys):
     out = ""
     try:
@@ -542,24 +559,11 @@
             subscription_id,
             ["EMAIL_ADDRESS", "PHONE_NUMBER"],
             ["TEXT_FILE"],
-=======
-def test_inspect_bigquery_with_sampling(topic_id, subscription_id, capsys):
-    out = ""
-    try:
-        inspect_content.inspect_bigquery_table_with_sampling(
-            GCLOUD_PROJECT,
-            topic_id,
-            subscription_id,
->>>>>>> 398612da
-            timeout=TIMEOUT,
-        )
-
-        out, _ = capsys.readouterr()
-<<<<<<< HEAD
+            timeout=TIMEOUT,
+        )
+
+        out, _ = capsys.readouterr()
         assert "Inspection operation started:" in out
-=======
-        assert "Inspection operation started" in out
->>>>>>> 398612da
         assert "Job name:" in out
     finally:
         delete_dlp_job(out)