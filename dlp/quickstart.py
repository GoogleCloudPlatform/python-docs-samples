# Copyright 2017 Google Inc.
#
# Licensed under the Apache License, Version 2.0 (the "License");
# you may not use this file except in compliance with the License.
# You may obtain a copy of the License at
#
#     http://www.apache.org/licenses/LICENSE-2.0
#
# Unless required by applicable law or agreed to in writing, software
# distributed under the License is distributed on an "AS IS" BASIS,
# WITHOUT WARRANTIES OR CONDITIONS OF ANY KIND, either express or implied.
# See the License for the specific language governing permissions and
# limitations under the License.

"""Sample app that queries the Data Loss Prevention API for supported
categories and info types."""

from __future__ import print_function

import sys
import argparse


def quickstart(project_id):
    """Demonstrates use of the Data Loss Prevention API client library."""

    # [START dlp_quickstart]
    # Import the client library
    import google.cloud.dlp

    # Instantiate a client.
    dlp_client = google.cloud.dlp.DlpServiceClient()

    # The string to inspect
    content = 'Robert Frost'

    # Construct the item to inspect.
    item = {'value': content}

    # The info types to search for in the content. Required.
    info_types = [{'name': 'FIRST_NAME'}, {'name': 'LAST_NAME'}]

    # The minimum likelihood to constitute a match. Optional.
    min_likelihood = 'LIKELIHOOD_UNSPECIFIED'

    # The maximum number of findings to report (0 = server maximum). Optional.
    max_findings = 0

    # Whether to include the matching string in the results. Optional.
    include_quote = True

    # Construct the configuration dictionary. Keys which are None may
    # optionally be omitted entirely.
    inspect_config = {
        'info_types': info_types,
        'min_likelihood': min_likelihood,
        'include_quote': include_quote,
        'limits': {'max_findings_per_request': max_findings},
    }

    # Convert the project id into a full resource id.
<<<<<<< HEAD
    parent = dlp.project_path(project_id)
=======
    parent = dlp_client.project_path(project)
>>>>>>> c1ec40c6

    # Call the API.
    response = dlp_client.inspect_content(parent, inspect_config, item)

    # Print out the results.
    if response.result.findings:
        for finding in response.result.findings:
            try:
                print('Quote: {}'.format(finding.quote))
            except AttributeError:
                pass
            print('Info type: {}'.format(finding.info_type.name))
            # Convert likelihood value to string respresentation.
            likelihood = (google.cloud.dlp.types.Finding.DESCRIPTOR
                          .fields_by_name['likelihood']
                          .enum_type.values_by_number[finding.likelihood]
                          .name)
            print('Likelihood: {}'.format(likelihood))
    else:
        print('No findings.')
    # [END dlp_quickstart]


if __name__ == '__main__':
    parser = argparse.ArgumentParser()
    parser.add_argument(
        "project_id", help="Enter your GCP project id.", type=str)
    args = parser.parse_args()
    if len(sys.argv) == 1:
        parser.print_usage()
        sys.exit(1)
    quickstart(args.project_id)<|MERGE_RESOLUTION|>--- conflicted
+++ resolved
@@ -59,11 +59,7 @@
     }
 
     # Convert the project id into a full resource id.
-<<<<<<< HEAD
-    parent = dlp.project_path(project_id)
-=======
     parent = dlp_client.project_path(project)
->>>>>>> c1ec40c6
 
     # Call the API.
     response = dlp_client.inspect_content(parent, inspect_config, item)
