# Copyright 2018 Google LLC
#
# Licensed under the Apache License, Version 2.0 (the "License");
# you may not use this file except in compliance with the License.
# You may obtain a copy of the License at
#
#     http://www.apache.org/licenses/LICENSE-2.0
#
# Unless required by applicable law or agreed to in writing, software
# distributed under the License is distributed on an "AS IS" BASIS,
# WITHOUT WARRANTIES OR CONDITIONS OF ANY KIND, either express or implied.
# See the License for the specific language governing permissions and
# limitations under the License.

from __future__ import print_function

import random
import string

import backoff
from google.api_core.exceptions import DeadlineExceeded
import pytest

import snippets


def random_name(length):
    return ''.join(
        [random.choice(string.ascii_lowercase) for i in range(length)])


class UptimeFixture:
    """A test fixture that creates uptime check config.
    """

    def __init__(self):
        self.project_id = snippets.project_id()
        self.project_name = snippets.project_name()

    def __enter__(self):
	# Create an uptime check config (GET request).
        self.config_get = snippets.create_uptime_check_config_get(
            self.project_name, display_name=random_name(10))
	# Create an uptime check config (POST request).
        self.config_post = snippets.create_uptime_check_config_post(
	    self.project_name, display_name=random_name(10))   
        return self

    def __exit__(self, type, value, traceback):
        # Delete the config.
        snippets.delete_uptime_check_config(self.config_get.name)
        snippets.delete_uptime_check_config(self.config_post.name)

@pytest.fixture(scope='session')
def uptime():
    with UptimeFixture() as uptime:
        yield uptime


def test_create_and_delete(capsys):
    # create and delete happen in uptime fixture.
    with UptimeFixture():
        pass


def test_update_uptime_config(capsys):
    # create and delete happen in uptime fixture.
    new_display_name = random_name(10)
    new_uptime_check_path = '/' + random_name(10)
    with UptimeFixture() as fixture:
<<<<<<< HEAD
        snippets.update_uptime_check_config(
            fixture.config_get.name, new_display_name, new_uptime_check_path)
=======

        # We sometimes see the permission error saying the resource
        # may not exist. Weirdly DeadlineExceeded instnace is raised
        # in this case.
        @backoff.on_exception(backoff.expo, DeadlineExceeded, max_time=120)
        def call_sample():
            snippets.update_uptime_check_config(
                fixture.config.name, new_display_name, new_uptime_check_path)

        call_sample()

>>>>>>> 7b256019
        out, _ = capsys.readouterr()
        snippets.get_uptime_check_config(fixture.config_get.name)
        out, _ = capsys.readouterr()
        assert new_display_name in out
        assert new_uptime_check_path in out


def test_get_uptime_check_config(capsys, uptime):
    snippets.get_uptime_check_config(uptime.config_get.name)
    out, _ = capsys.readouterr()
    assert uptime.config_get.display_name in out


def test_list_uptime_check_configs(capsys, uptime):
    snippets.list_uptime_check_configs(uptime.project_name)
    out, _ = capsys.readouterr()
    assert uptime.config_get.display_name in out


def test_list_uptime_check_ips(capsys):
    snippets.list_uptime_check_ips()
    out, _ = capsys.readouterr()
    assert 'Singapore' in out<|MERGE_RESOLUTION|>--- conflicted
+++ resolved
@@ -68,10 +68,6 @@
     new_display_name = random_name(10)
     new_uptime_check_path = '/' + random_name(10)
     with UptimeFixture() as fixture:
-<<<<<<< HEAD
-        snippets.update_uptime_check_config(
-            fixture.config_get.name, new_display_name, new_uptime_check_path)
-=======
 
         # We sometimes see the permission error saying the resource
         # may not exist. Weirdly DeadlineExceeded instnace is raised
@@ -83,7 +79,6 @@
 
         call_sample()
 
->>>>>>> 7b256019
         out, _ = capsys.readouterr()
         snippets.get_uptime_check_config(fixture.config_get.name)
         out, _ = capsys.readouterr()
