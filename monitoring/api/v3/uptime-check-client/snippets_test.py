# Copyright 2018 Google LLC
#
# Licensed under the Apache License, Version 2.0 (the "License");
# you may not use this file except in compliance with the License.
# You may obtain a copy of the License at
#
#     http://www.apache.org/licenses/LICENSE-2.0
#
# Unless required by applicable law or agreed to in writing, software
# distributed under the License is distributed on an "AS IS" BASIS,
# WITHOUT WARRANTIES OR CONDITIONS OF ANY KIND, either express or implied.
# See the License for the specific language governing permissions and
# limitations under the License.

from __future__ import print_function

import random
import string

import backoff
from google.api_core.exceptions import DeadlineExceeded
import pytest

import snippets


def random_name(length):
    return "".join([random.choice(string.ascii_lowercase) for i in range(length)])


class UptimeFixture:
    """A test fixture that creates uptime check config.
    """

    def __init__(self):
        self.project_id = snippets.project_id()
        self.project_name = snippets.project_name()

    def __enter__(self):
        # Create an uptime check config (GET request).
        self.config_get = snippets.create_uptime_check_config_get(
            self.project_name, display_name=random_name(10)
        )
        # Create an uptime check config (POST request).
        self.config_post = snippets.create_uptime_check_config_post(
            self.project_name, display_name=random_name(10)
        )
        return self

    def __exit__(self, type, value, traceback):
        # Delete the config.
        snippets.delete_uptime_check_config(self.config_get.name)
        snippets.delete_uptime_check_config(self.config_post.name)


@pytest.fixture(scope="session")
def uptime():
    with UptimeFixture() as uptime:
        yield uptime


def test_create_and_delete(capsys):
    # create and delete happen in uptime fixture.
    with UptimeFixture():
        pass


def test_update_uptime_config(capsys):
    # create and delete happen in uptime fixture.
    new_display_name = random_name(10)
    new_uptime_check_path = "/" + random_name(10)
    with UptimeFixture() as fixture:
<<<<<<< HEAD
        snippets.update_uptime_check_config(
            fixture.config_get.name, new_display_name, new_uptime_check_path
        )
=======

        # We sometimes see the permission error saying the resource
        # may not exist. Weirdly DeadlineExceeded instnace is raised
        # in this case.
        @backoff.on_exception(backoff.expo, DeadlineExceeded, max_time=120)
        def call_sample():
            snippets.update_uptime_check_config(
                fixture.config.name, new_display_name, new_uptime_check_path)

        call_sample()

>>>>>>> 5f3c79d5
        out, _ = capsys.readouterr()
        snippets.get_uptime_check_config(fixture.config_get.name)
        out, _ = capsys.readouterr()
        assert new_display_name in out
        assert new_uptime_check_path in out


def test_get_uptime_check_config(capsys, uptime):
    snippets.get_uptime_check_config(uptime.config_get.name)
    out, _ = capsys.readouterr()
    assert uptime.config_get.display_name in out


def test_list_uptime_check_configs(capsys, uptime):
    snippets.list_uptime_check_configs(uptime.project_name)
    out, _ = capsys.readouterr()
    assert uptime.config_get.display_name in out


def test_list_uptime_check_ips(capsys):
    snippets.list_uptime_check_ips()
    out, _ = capsys.readouterr()
    assert "Singapore" in out<|MERGE_RESOLUTION|>--- conflicted
+++ resolved
@@ -70,23 +70,16 @@
     new_display_name = random_name(10)
     new_uptime_check_path = "/" + random_name(10)
     with UptimeFixture() as fixture:
-<<<<<<< HEAD
-        snippets.update_uptime_check_config(
-            fixture.config_get.name, new_display_name, new_uptime_check_path
-        )
-=======
-
         # We sometimes see the permission error saying the resource
-        # may not exist. Weirdly DeadlineExceeded instnace is raised
+        # may not exist. Weirdly DeadlineExceeded instance is raised
         # in this case.
         @backoff.on_exception(backoff.expo, DeadlineExceeded, max_time=120)
         def call_sample():
             snippets.update_uptime_check_config(
-                fixture.config.name, new_display_name, new_uptime_check_path)
+                fixture.config_get.name, new_display_name, new_uptime_check_path)
 
         call_sample()
 
->>>>>>> 5f3c79d5
         out, _ = capsys.readouterr()
         snippets.get_uptime_check_config(fixture.config_get.name)
         out, _ = capsys.readouterr()
