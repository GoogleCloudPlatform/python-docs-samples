--- conflicted
+++ resolved
@@ -111,11 +111,6 @@
 def test_end_to_end(bucket_name: str, image_name: str) -> None:
     # Run the Beam pipeline in Dataflow making sure GPUs are used.
     gpu_type = "nvidia-tesla-t4"
-<<<<<<< HEAD
-    region = "us-central1"
-    worker_zone = "us-central1-f"
-=======
->>>>>>> 29d877a2
     subprocess.run(
         [
             "python",
