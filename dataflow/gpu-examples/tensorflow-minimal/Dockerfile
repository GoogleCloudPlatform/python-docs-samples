--- conflicted
+++ resolved
@@ -37,9 +37,5 @@
     && pip check
 
 # Set the entrypoint to Apache Beam SDK worker launcher.
-<<<<<<< HEAD
-COPY --from=apache/beam_python3.8_sdk:2.38.0 /opt/apache/beam /opt/apache/beam
-=======
 COPY --from=apache/beam_python3.8_sdk:2.39.0 /opt/apache/beam /opt/apache/beam
->>>>>>> d9086e50
 ENTRYPOINT [ "/opt/apache/beam/boot" ]