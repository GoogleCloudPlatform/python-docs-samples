# Copyright 2018 Google LLC
#
<<<<<<< HEAD
# Licensed under the Apache License, Version 2.0 (the 'License');
=======
# Licensed under the Apache License, Version 2.0 (the "License");
>>>>>>> ecdec5ff
# you may not use this file except in compliance with the License.
# You may obtain a copy of the License at
#
#     http://www.apache.org/licenses/LICENSE-2.0
#
# Unless required by applicable law or agreed to in writing, software
# distributed under the License is distributed on an "AS IS" BASIS,
# WITHOUT WARRANTIES OR CONDITIONS OF ANY KIND, either express or implied.
# See the License for the specific language governing permissions and
# limitations under the License.

# [START functions_ocr_setup]
import base64
import json
import os
from typing import Any

from google.cloud import pubsub_v1
from google.cloud import storage
from google.cloud import translate_v2 as translate
from google.cloud import vision

vision_client = vision.ImageAnnotatorClient()
translate_client = translate.Client()
publisher = pubsub_v1.PublisherClient()
storage_client = storage.Client()

project_id = os.environ["GCP_PROJECT"]
# [END functions_ocr_setup]


# [START functions_ocr_detect]
<<<<<<< HEAD
def detect_text(bucket: str, filename: str) -> None:
    """
    Extract the text from an image uploaded to Cloud Storage, then
    publish messages requesting subscribing services translate the text
    to each target language and save the result.

    Args:
        bucket: name of GCS bucket in which the file is stored.
        filename: name of the file to be read.

    Returns:
        None; the output is written to stdout and Stackdriver Logging.
    """
    print("Looking for text in image {}".format(filename))
=======
def detect_text(bucket, filename):
    print(f"Looking for text in image {filename}")
>>>>>>> ecdec5ff

    futures = []

    image = vision.Image(
        source=vision.ImageSource(gcs_image_uri=f"gs://{bucket}/{filename}")
    )
    text_detection_response = vision_client.text_detection(image=image)
    annotations = text_detection_response.text_annotations
    if len(annotations) > 0:
        text = annotations[0].description
    else:
        text = ""
    print(f"Extracted text {text} from image ({len(text)} chars).")

    detect_language_response = translate_client.detect_language(text)
    src_lang = detect_language_response["language"]
    print(f"Detected language {src_lang} for text {text}.")

    # Submit a message to the bus for each target language
    to_langs = os.environ["TO_LANG"].split(",")
    for target_lang in to_langs:
        topic_name = os.environ["TRANSLATE_TOPIC"]
        if src_lang == target_lang or src_lang == "und":
            topic_name = os.environ["RESULT_TOPIC"]
        message = {
            "text": text,
            "filename": filename,
            "lang": target_lang,
            "src_lang": src_lang,
        }
        message_data = json.dumps(message).encode("utf-8")
        topic_path = publisher.topic_path(project_id, topic_name)
        future = publisher.publish(topic_path, data=message_data)
        futures.append(future)
    for future in futures:
        future.result()


# [END functions_ocr_detect]


# [START message_validatation_helper]
def validate_message(message: dict, param: str) -> Any:
    """
    Placeholder function for validating message parts.

    Args:
        message: message to be validated.
        param: name of the message parameter to be validated.

    Returns:
        The value of message['param'] if it's valid. Throws ValueError
        if it's not valid.
    """
    var = message.get(param)
    if not var:
        raise ValueError(
            "{} is not provided. Make sure you have \
                          property {} in the request".format(
                param, param
            )
        )
    return var
# [END message_validatation_helper]


# [START functions_ocr_process]
def process_image(file_info: dict, context: dict) -> None:
    """Cloud Function triggered by Cloud Storage when a file is changed.

    Args:
        file_info: Metadata of the changed file, provided by the
            triggering Cloud Storage event.
        context: a dictionary containing metadata about the event.

    Returns:
        None; the output is written to stdout and Stackdriver Logging.
    """
    bucket = validate_message(file_info, "bucket")
    name = validate_message(file_info, "name")

    detect_text(bucket, name)

    print("File {} processed.".format(file_info["name"]))


# [END functions_ocr_process]


# [START functions_ocr_translate]
def translate_text(event: dict, context: dict) -> None:
    """
    Cloud Function triggered by PubSub when a message is received from
    a subscription.

    Translates the text in the message from the specified source language
    to the requested target language, then sends a message requesting another
    service save the result.

    Args:
        event: dictionary containing the PubSub event.
        context: a dictionary containing metadata about the event.

    Returns:
        None; the output is written to stdout and Stackdriver Logging.
    """
    if event.get("data"):
        message_data = base64.b64decode(event["data"]).decode("utf-8")
        message = json.loads(message_data)
    else:
        raise ValueError("Data sector is missing in the Pub/Sub message.")

    text = validate_message(message, "text")
    filename = validate_message(message, "filename")
    target_lang = validate_message(message, "lang")
    src_lang = validate_message(message, "src_lang")

    print(f"Translating text into {target_lang}.")
    translated_text = translate_client.translate(
        text, target_language=target_lang, source_language=src_lang
    )
    topic_name = os.environ["RESULT_TOPIC"]
    message = {
        "text": translated_text["translatedText"],
        "filename": filename,
        "lang": target_lang,
    }
    encoded_message = json.dumps(message).encode("utf-8")
    topic_path = publisher.topic_path(project_id, topic_name)
    future = publisher.publish(topic_path, data=encoded_message)
    future.result()


# [END functions_ocr_translate]


# [START functions_ocr_save]
def save_result(event: dict, context: dict) -> None:
    """
    Cloud Function triggered by PubSub when a message is received from
    a subscription.

    Args:
        event: dictionary containing the PubSub event.
        context: a dictionary containing metadata about the event.

    Returns:
        None; the output is written to stdout and Stackdriver Logging.
    """
    if event.get("data"):
        message_data = base64.b64decode(event["data"]).decode("utf-8")
        message = json.loads(message_data)
    else:
        raise ValueError("Data sector is missing in the Pub/Sub message.")

    text = validate_message(message, "text")
    filename = validate_message(message, "filename")
    lang = validate_message(message, "lang")

    print(f"Received request to save file {filename}.")

    bucket_name = os.environ["RESULT_BUCKET"]
    result_filename = f"{filename}_{lang}.txt"
    bucket = storage_client.get_bucket(bucket_name)
    blob = bucket.blob(result_filename)

    print(f"Saving result to {result_filename} in bucket {bucket_name}.")

    blob.upload_from_string(text)

    print("File saved.")


# [END functions_ocr_save]<|MERGE_RESOLUTION|>--- conflicted
+++ resolved
@@ -1,10 +1,6 @@
 # Copyright 2018 Google LLC
 #
-<<<<<<< HEAD
 # Licensed under the Apache License, Version 2.0 (the 'License');
-=======
-# Licensed under the Apache License, Version 2.0 (the "License");
->>>>>>> ecdec5ff
 # you may not use this file except in compliance with the License.
 # You may obtain a copy of the License at
 #
@@ -37,7 +33,6 @@
 
 
 # [START functions_ocr_detect]
-<<<<<<< HEAD
 def detect_text(bucket: str, filename: str) -> None:
     """
     Extract the text from an image uploaded to Cloud Storage, then
@@ -52,10 +47,6 @@
         None; the output is written to stdout and Stackdriver Logging.
     """
     print("Looking for text in image {}".format(filename))
-=======
-def detect_text(bucket, filename):
-    print(f"Looking for text in image {filename}")
->>>>>>> ecdec5ff
 
     futures = []
 
