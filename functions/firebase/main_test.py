--- conflicted
+++ resolved
@@ -15,12 +15,9 @@
 from collections import UserDict
 from datetime import datetime
 import json
-<<<<<<< HEAD
 import uuid
 
 from mock import MagicMock, patch
-=======
->>>>>>> f82b29ff
 
 import main
 
@@ -80,8 +77,7 @@
 
     assert 'Function triggered by creation/deletion of user: my-user' in out
     assert date_string in out
-<<<<<<< HEAD
-    assert email_string in out
+    assert 'Email: me@example.com' in out
 
 
 @patch('main.client')
@@ -118,9 +114,7 @@
     assert 'Replacing value: foobar --> FOOBAR' in out
     firestore_mock.collection.assert_called_with('some_collection')
     firestore_mock.document.assert_called_with('path/some/path')
-    firestore_mock.set.assert_called_with({'original': 'FOOBAR'})
-=======
-    assert 'Email: me@example.com' in out
+    firestore_mock.set.assert_called_with({'original': 'FOOBAR'})   
 
 
 def test_analytics(capsys):
@@ -153,5 +147,4 @@
     assert f'Timestamp: {datetime.utcfromtimestamp(timestamp)}' in out
     assert 'Name: my-event' in out
     assert 'Device Model: Pixel' in out
-    assert 'Location: London, UK' in out
->>>>>>> f82b29ff
+    assert 'Location: London, UK' in out