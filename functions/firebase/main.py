# Copyright 2018 Google LLC
#
# Licensed under the Apache License, Version 2.0 (the 'License');
# you may not use this file except in compliance with the License.
# You may obtain a copy of the License at
#
#     http://www.apache.org/licenses/LICENSE-2.0
#
# Unless required by applicable law or agreed to in writing, software
# distributed under the License is distributed on an 'AS IS' BASIS,
# WITHOUT WARRANTIES OR CONDITIONS OF ANY KIND, either express or implied.
# See the License for the specific language governing permissions and
# limitations under the License.

# [START functions_firebase_analytics]
from datetime import datetime
# [END functions_firebase_analytics]

# [START functions_firebase_rtdb]
# [START functions_firebase_firestore]
# [START functions_firebase_auth]
import json
# [END functions_firebase_rtdb]
# [END functions_firebase_firestore]
# [END functions_firebase_auth]

# [START functions_firebase_reactive]
from google.cloud import firestore
# [END functions_firebase_reactive]


# [START functions_firebase_rtdb]
def hello_rtdb(data, context):
    """ Triggered by a change to a Firebase RTDB reference.
    Args:
        data (dict): The event payload.
        context (google.cloud.functions.Context): Metadata for the event.
    """
    trigger_resource = context.resource

    print('Function triggered by change to: %s' % trigger_resource)
    print('Admin?: %s' % data.get("admin", False))
    print('Delta:')
    print(json.dumps(data["delta"]))
# [END functions_firebase_rtdb]


# [START functions_firebase_firestore]
def hello_firestore(data, context):
    """ Triggered by a change to a Firestore document.
    Args:
        data (dict): The event payload.
        context (google.cloud.functions.Context): Metadata for the event.
    """
    trigger_resource = context.resource

    print('Function triggered by change to: %s' % trigger_resource)

    print('\nOld value:')
    print(json.dumps(data["oldValue"]))

    print('\nNew value:')
    print(json.dumps(data["value"]))
# [END functions_firebase_firestore]


# [START functions_firebase_auth]
def hello_auth(data, context):
    """ Triggered by creation or deletion of a Firebase Auth user object.
     Args:
            data (dict): The event payload.
            context (google.cloud.functions.Context): Metadata for the event.
    """
    print('Function triggered by creation/deletion of user: %s' % data["uid"])
    print('Created at: %s' % data["metadata"]["createdAt"])

    if 'email' in data:
        print('Email: %s' % data["email"])
# [END functions_firebase_auth]


<<<<<<< HEAD
# [START functions_firebase_reactive]
client = firestore.Client()


# Converts strings added to /messages/{pushId}/original to uppercase
def make_upper_case(data, context):
    path_parts = context.resource.split('/documents/')[1].split('/')
    collection_path = path_parts[0]
    document_path = '/'.join(path_parts[1:])

    affected_doc = client.collection(collection_path).document(document_path)

    cur_value = data["value"]["fields"]["original"]["stringValue"]
    new_value = cur_value.upper()
    print(f'Replacing value: {cur_value} --> {new_value}')

    affected_doc.set({
        u'original': new_value
    })
# [END functions_firebase_reactive]
=======
# [START functions_firebase_analytics]
def hello_analytics(data, context):
    print(data)
    print(context)
    """ Triggered by a Google Analytics for Firebase log event.
     Args:
            data (dict): The event payload.
            context (google.cloud.functions.Context): Metadata for the event.
    """
    trigger_resource = context.resource
    print(f'Function triggered by the following event: {trigger_resource}')

    event = data["eventDim"][0]
    print(f'Name: {event["name"]}')

    event_timestamp = int(event["timestampMicros"][:-6])
    print(f'Timestamp: {datetime.utcfromtimestamp(event_timestamp)}')

    user_obj = data["userDim"]
    print(f'Device Model: {user_obj["deviceInfo"]["deviceModel"]}')

    geo_info = user_obj["geoInfo"]
    print(f'Location: {geo_info["city"]}, {geo_info["country"]}')
# [END functions_firebase_analytics]
>>>>>>> f82b29ff
<|MERGE_RESOLUTION|>--- conflicted
+++ resolved
@@ -79,7 +79,6 @@
 # [END functions_firebase_auth]
 
 
-<<<<<<< HEAD
 # [START functions_firebase_reactive]
 client = firestore.Client()
 
@@ -100,7 +99,8 @@
         u'original': new_value
     })
 # [END functions_firebase_reactive]
-=======
+
+
 # [START functions_firebase_analytics]
 def hello_analytics(data, context):
     print(data)
@@ -124,5 +124,4 @@
 
     geo_info = user_obj["geoInfo"]
     print(f'Location: {geo_info["city"]}, {geo_info["country"]}')
-# [END functions_firebase_analytics]
->>>>>>> f82b29ff
+# [END functions_firebase_analytics]