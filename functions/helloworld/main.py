--- conflicted
+++ resolved
@@ -35,12 +35,8 @@
     """Background Cloud Function.
     Args:
          data (dict): The dictionary with data specific to the given event.
-<<<<<<< HEAD
-         context (google.cloud.functions.Context): The event metadata.
-=======
          context (google.cloud.functions.Context): The Cloud Functions event
          metadata.
->>>>>>> cdfcfd38
     """
     if data and 'name' in data:
         name = data['name']
@@ -77,12 +73,8 @@
     """Background Cloud Function to be triggered by Pub/Sub.
     Args:
          data (dict): The dictionary with data specific to this type of event.
-<<<<<<< HEAD
-         context (google.cloud.functions.Context): The event metadata.
-=======
          context (google.cloud.functions.Context): The Cloud Functions event
          metadata.
->>>>>>> cdfcfd38
     """
     if 'data' in data:
         name = base64.b64decode(data['data']).decode('utf-8')
@@ -97,12 +89,8 @@
     """Background Cloud Function to be triggered by Cloud Storage.
     Args:
          data (dict): The dictionary with data specific to this type of event.
-<<<<<<< HEAD
-         context (google.cloud.functions.Context): The event metadata.
-=======
          context (google.cloud.functions.Context): The Cloud Functions
          event metadata.
->>>>>>> cdfcfd38
     """
     print("File: {}.".format(data['objectId']))
 # [END functions_helloworld_storage]
