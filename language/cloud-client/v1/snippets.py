--- conflicted
+++ resolved
@@ -148,13 +148,8 @@
         print(u'{:<16}: {}'.format('salience', entity.salience))
         print(u'{:<16}: {}'.format('wikipedia_url',
               entity.metadata.get('wikipedia_url', '-')))
-<<<<<<< HEAD
         print(u'{:<16}: {}'.format('mid', entity.metadata.get('mid', '-')))
-# [END language_entities_gcs]
-=======
     # [END language_entities_gcs]
-
->>>>>>> ce4e7c7d
 
 def syntax_text():
     # [START language_syntax_text]
