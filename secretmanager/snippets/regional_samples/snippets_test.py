--- conflicted
+++ resolved
@@ -23,11 +23,8 @@
 from regional_samples import access_regional_secret_version
 from regional_samples import add_regional_secret_version
 from regional_samples import create_regional_secret
-<<<<<<< HEAD
 from regional_samples import create_regional_secret_with_annotations
-=======
 from regional_samples import create_regional_secret_with_labels
->>>>>>> dc30570c
 from regional_samples import delete_regional_secret
 from regional_samples import delete_regional_secret_label
 from regional_samples import delete_regional_secret_with_etag
@@ -35,11 +32,8 @@
 from regional_samples import destroy_regional_secret_version_with_etag
 from regional_samples import disable_regional_secret_version
 from regional_samples import disable_regional_secret_version_with_etag
-<<<<<<< HEAD
 from regional_samples import edit_regional_secret_annotations
-=======
 from regional_samples import edit_regional_secret_label
->>>>>>> dc30570c
 from regional_samples import enable_regional_secret_version
 from regional_samples import enable_regional_secret_version_with_etag
 from regional_samples import get_regional_secret
@@ -53,11 +47,8 @@
 from regional_samples import regional_quickstart
 from regional_samples import update_regional_secret
 from regional_samples import update_regional_secret_with_etag
-<<<<<<< HEAD
 from regional_samples import view_regional_secret_annotations
-=======
 from regional_samples import view_regional_secret_labels
->>>>>>> dc30570c
 
 
 @pytest.fixture()
@@ -184,13 +175,10 @@
     project_id: str,
     location_id: str,
     secret_id: str,
-<<<<<<< HEAD
     annotation_key: str,
     annotation_value: str,
-=======
     label_key: str,
     label_value: str,
->>>>>>> dc30570c
     ttl: str,
 ) -> Iterator[Tuple[str, str]]:
     print(f"creating secret {secret_id}")
@@ -204,11 +192,8 @@
             "secret_id": secret_id,
             "secret": {
                 "ttl": ttl,
-<<<<<<< HEAD
                 "annotations": {annotation_key: annotation_value},
-=======
                 "labels": {label_key: label_value},
->>>>>>> dc30570c
             },
         },
     )
@@ -256,17 +241,11 @@
     )
     assert secret_id in secret.name
 
-
-<<<<<<< HEAD
 def test_create_regional_secret_with_annotations(
-=======
-def test_create_regional_secret_with_label(
->>>>>>> dc30570c
     regional_client: secretmanager_v1.SecretManagerServiceClient,
     project_id: str,
     location_id: str,
     secret_id: str,
-<<<<<<< HEAD
     annotation_key: str,
     annotation_value: str,
     ttl: str,
@@ -276,7 +255,14 @@
         create_regional_secret_with_annotations.create_regional_secret_with_annotations(
             project_id, location_id, secret_id, annotations, ttl
         )
-=======
+    )
+    assert secret_id in secret.name
+
+def test_create_regional_secret_with_label(
+    regional_client: secretmanager_v1.SecretManagerServiceClient,
+    project_id: str,
+    location_id: str,
+    secret_id: str,
     label_key: str,
     label_value: str,
     ttl: str,
@@ -284,13 +270,10 @@
     labels = {label_key: label_value}
     secret = create_regional_secret_with_labels.create_regional_secret_with_labels(
         project_id, location_id, secret_id, labels, ttl
->>>>>>> dc30570c
     )
     assert secret_id in secret.name
 
 
-<<<<<<< HEAD
-=======
 def test_delete_regional_secret_labels(
     regional_client: secretmanager_v1.SecretManagerServiceClient,
     project_id: str,
@@ -308,8 +291,6 @@
             regional_client, request={"name": name}
         )
 
-
->>>>>>> dc30570c
 def test_delete_regional_secret_with_etag(
     regional_client: secretmanager_v1.SecretManagerServiceClient,
     regional_secret: Tuple[str, str],
@@ -576,7 +557,6 @@
     assert secret_id in snippet_regional_secret.name
 
 
-<<<<<<< HEAD
 def test_edit_regional_secret_annotations(
     project_id: str,
     location_id: str,
@@ -590,7 +570,7 @@
         project_id, location_id, secret_id, annotations
     )
     assert updated_secret.annotations[annotation_key] == updated_annotation_value
-=======
+
 def test_edit_regional_secret_label(
     project_id: str, location_id: str, regional_secret: Tuple[str, str], label_key: str
 ) -> None:
@@ -601,7 +581,6 @@
         project_id, location_id, secret_id, labels
     )
     assert updated_secret.labels[label_key] == updated_label_value
->>>>>>> dc30570c
 
 
 def test_update_regional_secret_with_etag(
