--- conflicted
+++ resolved
@@ -488,12 +488,7 @@
     updated_secret = create_update_secret_label(project_id, secret_id, labels)
     assert updated_secret.labels[label_key] == updated_label_value
 
-<<<<<<< HEAD
 def test_edit_secret_annotations(
-=======
-
-def test_edit_secret_annotation(
->>>>>>> 3d58b7d3
     secret: Tuple[str, str, str], annotation_key: str
 ) -> None:
     project_id, secret_id, _ = secret
