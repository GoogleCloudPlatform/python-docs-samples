--- conflicted
+++ resolved
@@ -199,7 +199,17 @@
     assert expected_script_text in job.task_groups[0].task_spec.runnables[0].script.text
 
 
-<<<<<<< HEAD
+def _check_custom_networks(job, network_name, subnet_name):
+    assert (
+        f"/networks/{network_name}"
+        in job.allocation_policy.network.network_interfaces[0].network
+    )
+    assert (
+        f"/subnetworks/{subnet_name}"
+        in job.allocation_policy.network.network_interfaces[0].subnetwork
+    )
+
+
 def _check_job_labels(job: batch_v1.Job):
     assert job.labels[LABELS_KEYS[0]] == LABELS_VALUES[0]
     assert job.labels[LABELS_KEYS[1]] == LABELS_VALUES[1]
@@ -218,16 +228,6 @@
     assert (
         job.task_groups[0].task_spec.runnables[1].labels[LABELS_KEYS[1]]
         == LABELS_VALUES[1]
-=======
-def _check_custom_networks(job, network_name, subnet_name):
-    assert (
-        f"/networks/{network_name}"
-        in job.allocation_policy.network.network_interfaces[0].network
-    )
-    assert (
-        f"/subnetworks/{subnet_name}"
-        in job.allocation_policy.network.network_interfaces[0].subnetwork
->>>>>>> 4a962816
     )
 
 
@@ -330,7 +330,16 @@
 
 
 @flaky(max_runs=3, min_passes=1)
-<<<<<<< HEAD
+def test_job_with_custom_network(job_name):
+    network_name = "default"
+    subnet = "default"
+    job = create_with_custom_network(PROJECT, REGION, network_name, subnet, job_name)
+    _test_body(
+        job, additional_test=lambda: _check_custom_networks(job, network_name, subnet)
+    )
+
+
+@flaky(max_runs=3, min_passes=1)
 def test_create_job_with_labels(job_name):
     job = create_job_with_custom_job_labels(
         PROJECT,
@@ -364,13 +373,4 @@
         labels={LABELS_KEYS[0]: LABELS_VALUES[0], LABELS_KEYS[1]: LABELS_VALUES[1]},
     )
     print(job.allocation_policy.labels)
-    _test_body(job, additional_test=lambda: _check_job_allocation_policy_labels(job))
-=======
-def test_job_with_custom_network(job_name):
-    network_name = "default"
-    subnet = "default"
-    job = create_with_custom_network(PROJECT, REGION, network_name, subnet, job_name)
-    _test_body(
-        job, additional_test=lambda: _check_custom_networks(job, network_name, subnet)
-    )
->>>>>>> 4a962816
+    _test_body(job, additional_test=lambda: _check_job_allocation_policy_labels(job))