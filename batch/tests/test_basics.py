--- conflicted
+++ resolved
@@ -166,7 +166,6 @@
 
 
 @flaky(max_runs=3, min_passes=1)
-<<<<<<< HEAD
 def test_secret_manager_job(job_name, service_account):
     secrets = {
         SECRET_NAME: f"projects/{PROJECT_NUMBER}/secrets/{SECRET_NAME}/versions/latest"
@@ -175,7 +174,9 @@
         PROJECT, REGION, job_name, secrets, service_account
     )
     _test_body(job, additional_test=lambda: _check_secret_set(job, SECRET_NAME))
-=======
+
+
+@flaky(max_runs=3, min_passes=1)
 def test_ssd_job(job_name: str, disk_name: str, capsys: "pytest.CaptureFixture[str]"):
     job = create_local_ssd_job(PROJECT, REGION, job_name, disk_name)
     _test_body(job, additional_test=lambda: _check_logs(job, capsys))
@@ -194,5 +195,4 @@
         job,
         additional_test=lambda: _check_policy(job, job_name, disk_names),
         region=region,
-    )
->>>>>>> 39b0bb2f
+    )