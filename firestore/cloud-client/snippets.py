<<<<<<< HEAD
# Copyright 2017 Google LLC All Rights Reserved.
=======
# Copyright 2017 Google, LLC.
>>>>>>> e3fb3cf9
#
# Licensed under the Apache License, Version 2.0 (the "License");
# you may not use this file except in compliance with the License.
# You may obtain a copy of the License at
#
#     http://www.apache.org/licenses/LICENSE-2.0
#
# Unless required by applicable law or agreed to in writing, software
# distributed under the License is distributed on an "AS IS" BASIS,
# WITHOUT WARRANTIES OR CONDITIONS OF ANY KIND, either express or implied.
# See the License for the specific language governing permissions and
# limitations under the License.

import datetime
import threading
from time import sleep

from google.cloud import firestore


def quickstart_new_instance():
    # [START firestore_setup_client_create]
    from google.cloud import firestore

    # The `project` parameter is optional and represents which project the client
    # will act on behalf of. If not supplied, the client falls back to the default
    # project inferred from the environment.
    db = firestore.Client(project='my-project-id')
    # [END firestore_setup_client_create]

    return db


def quickstart_add_data_one():
    db = firestore.Client()
    # [START firestore_setup_dataset_pt1]
    doc_ref = db.collection(u'users').document(u'alovelace')
    doc_ref.set({
        u'first': u'Ada',
        u'last': u'Lovelace',
        u'born': 1815
    })
    # [END firestore_setup_dataset_pt1]


def quickstart_add_data_two():
    db = firestore.Client()
    # [START firestore_setup_dataset_pt2]
    doc_ref = db.collection(u'users').document(u'aturing')
    doc_ref.set({
        u'first': u'Alan',
        u'middle': u'Mathison',
        u'last': u'Turing',
        u'born': 1912
    })
    # [END firestore_setup_dataset_pt2]


def quickstart_get_collection():
    db = firestore.Client()
    # [START firestore_setup_dataset_read]
    # [START quickstart_get_collection]
    users_ref = db.collection(u'users')
    docs = users_ref.stream()

    for doc in docs:
        print(f'{doc.id} => {doc.to_dict()}')
    # [END quickstart_get_collection]
    # [END firestore_setup_dataset_read]


def add_from_dict():
    db = firestore.Client()
    # [START firestore_data_set_from_map]
    data = {
        u'name': u'Los Angeles',
        u'state': u'CA',
        u'country': u'USA'
    }

    # Add a new doc in collection 'cities' with ID 'LA'
    db.collection(u'cities').document(u'LA').set(data)
    # [END firestore_data_set_from_map]


def add_data_types():
    db = firestore.Client()
    # [START firestore_data_set_from_map_nested]
    data = {
        u'stringExample': u'Hello, World!',
        u'booleanExample': True,
        u'numberExample': 3.14159265,
        u'dateExample': datetime.datetime.now(),
        u'arrayExample': [5, True, u'hello'],
        u'nullExample': None,
        u'objectExample': {
            u'a': 5,
            u'b': True
        }
    }

    db.collection(u'data').document(u'one').set(data)
    # [END firestore_data_set_from_map_nested]


# [START custom_class_def]
# [START firestore_data_custom_type_definition]
class City(object):
    def __init__(self, name, state, country, capital=False, population=0,
                 regions=[]):
        self.name = name
        self.state = state
        self.country = country
        self.capital = capital
        self.population = population
        self.regions = regions

    @staticmethod
    def from_dict(source):
        # [START_EXCLUDE]
        city = City(source[u'name'], source[u'state'], source[u'country'])

        if u'capital' in source:
            city.capital = source[u'capital']

        if u'population' in source:
            city.population = source[u'population']

        if u'regions' in source:
            city.regions = source[u'regions']

        return city
        # [END_EXCLUDE]

    def to_dict(self):
        # [START_EXCLUDE]
        dest = {
            u'name': self.name,
            u'state': self.state,
            u'country': self.country
        }

        if self.capital:
            dest[u'capital'] = self.capital

        if self.population:
            dest[u'population'] = self.population

        if self.regions:
            dest[u'regions'] = self.regions

        return dest
        # [END_EXCLUDE]

    def __repr__(self):
        return(
            f'City(\
                name={self.name}, \
                country={self.country}, \
                population={self.population}, \
                capital={self.capital}, \
                regions={self.regions}\
            )'
        )
# [END firestore_data_custom_type_definition]
# [END custom_class_def]


def add_example_data():
    db = firestore.Client()
    # [START add_example_data]
    # [START firestore_data_get_dataset]
    cities_ref = db.collection(u'cities')
    cities_ref.document(u'BJ').set(
        City(u'Beijing', None, u'China', True, 21500000, [u'hebei']).to_dict())
    cities_ref.document(u'SF').set(
        City(u'San Francisco', u'CA', u'USA', False, 860000,
             [u'west_coast', u'norcal']).to_dict())
    cities_ref.document(u'LA').set(
        City(u'Los Angeles', u'CA', u'USA', False, 3900000,
             [u'west_coast', u'socal']).to_dict())
    cities_ref.document(u'DC').set(
        City(u'Washington D.C.', None, u'USA', True, 680000,
             [u'east_coast']).to_dict())
    cities_ref.document(u'TOK').set(
        City(u'Tokyo', None, u'Japan', True, 9000000,
             [u'kanto', u'honshu']).to_dict())
    # [END firestore_data_get_dataset]
    # [END add_example_data]


def add_custom_class_with_id():
    db = firestore.Client()
    # [START firestore_data_set_from_custom_type]
    city = City(name=u'Los Angeles', state=u'CA', country=u'USA')
    db.collection(u'cities').document(u'LA').set(city.to_dict())
    # [END firestore_data_set_from_custom_type]


def add_data_with_id():
    db = firestore.Client()
    data = {}
    # [START firestore_data_set_id_specified]
    db.collection(u'cities').document(u'new-city-id').set(data)
    # [END firestore_data_set_id_specified]


def add_custom_class_generated_id():
    db = firestore.Client()
    # [START firestore_data_set_id_random_collection]
    city = City(name=u'Tokyo', state=None, country=u'Japan')
    db.collection(u'cities').add(city.to_dict())
    # [END firestore_data_set_id_random_collection]


def add_new_doc():
    db = firestore.Client()
    # [START firestore_data_set_id_random_document_ref]
    new_city_ref = db.collection(u'cities').document()

    # later...
    new_city_ref.set({
        # ...
    })
    # [END firestore_data_set_id_random_document_ref]


def get_check_exists():
    db = firestore.Client()
    # [START firestore_data_get_as_map]
    doc_ref = db.collection(u'cities').document(u'SF')

    doc = doc_ref.get()
    if doc.exists:
        print(f'Document data: {doc.to_dict()}')
    else:
        print(u'No such document!')
    # [END firestore_data_get_as_map]


def get_custom_class():
    db = firestore.Client()
    # [START firestore_data_get_as_custom_type]
    doc_ref = db.collection(u'cities').document(u'BJ')

    doc = doc_ref.get()
    city = City.from_dict(doc.to_dict())
    print(city)
    # [END firestore_data_get_as_custom_type]


def get_simple_query():
    db = firestore.Client()
    # [START firestore_data_query]
    # Note: Use of CollectionRef stream() is prefered to get()
    docs = db.collection(u'cities').where(u'capital', u'==', True).stream()

    for doc in docs:
        print(f'{doc.id} => {doc.to_dict()}')
    # [END firestore_data_query]


def array_contains_filter():
    db = firestore.Client()
    # [START firestore_query_filter_array_contains]
    cities_ref = db.collection(u'cities')

    query = cities_ref.where(u'regions', u'array_contains', u'west_coast')
    # [END firestore_query_filter_array_contains]
    docs = query.stream()
    for doc in docs:
        print(f'{doc.id} => {doc.to_dict()}')


def get_full_collection():
    db = firestore.Client()
    # [START firestore_data_get_all_documents]
    docs = db.collection(u'cities').stream()

    for doc in docs:
        print(f'{doc.id} => {doc.to_dict()}')
    # [END firestore_data_get_all_documents]


def structure_doc_ref():
    db = firestore.Client()
    # [START firestore_data_reference_document]
    a_lovelace_ref = db.collection(u'users').document(u'alovelace')
    # [END firestore_data_reference_document]
    print(a_lovelace_ref)


def structure_collection_ref():
    db = firestore.Client()
    # [START firestore_data_reference_collection]
    users_ref = db.collection(u'users')
    # [END firestore_data_reference_collection]
    print(users_ref)


def structure_doc_ref_alternate():
    db = firestore.Client()
    # [START firestore_data_reference_document_path]
    a_lovelace_ref = db.document(u'users/alovelace')
    # [END firestore_data_reference_document_path]

    return a_lovelace_ref


def structure_subcollection_ref():
    db = firestore.Client()
    # [START firestore_data_reference_subcollection]
    room_a_ref = db.collection(u'rooms').document(u'roomA')
    message_ref = room_a_ref.collection(u'messages').document(u'message1')
    # [END firestore_data_reference_subcollection]
    print(message_ref)


def update_doc():
    db = firestore.Client()
    db.collection(u'cities').document(u'DC').set(
        City(u'Washington D.C.', None, u'USA', True, 680000,
             [u'east_coast']).to_dict())

    # [START firestore_data_set_field]
    city_ref = db.collection(u'cities').document(u'DC')

    # Set the capital field
    city_ref.update({u'capital': True})
    # [END firestore_data_set_field]


def update_doc_array():
    db = firestore.Client()
    db.collection(u'cities').document(u'DC').set(
        City(u'Washington D.C.', None, u'USA', True, 680000,
             [u'east_coast']).to_dict())

    # [START firestore_data_set_array_operations]
    city_ref = db.collection(u'cities').document(u'DC')

    # Atomically add a new region to the 'regions' array field.
    city_ref.update({u'regions': firestore.ArrayUnion([u'greater_virginia'])})

    # // Atomically remove a region from the 'regions' array field.
    city_ref.update({u'regions': firestore.ArrayRemove([u'east_coast'])})
    # [END firestore_data_set_array_operations]
    city = city_ref.get()
    print(f'Updated the regions field of the DC. {city.to_dict()}')


def update_multiple():
    db = firestore.Client()
    db.collection(u'cities').document(u'DC').set(
        City(u'Washington D.C.', None, u'USA', True, 680000,
             [u'east_coast']).to_dict())

    # [START firestore_update_multiple]
    doc_ref = db.collection(u'cities').document(u'DC')

    doc_ref.update({
        u'name': u'Washington D.C.',
        u'country': u'USA',
        u'capital': True
    })
    # [END firestore_update_multiple]


def update_create_if_missing():
    db = firestore.Client()
    # [START firestore_data_set_doc_upsert]
    city_ref = db.collection(u'cities').document(u'BJ')

    city_ref.set({
        u'capital': True
    }, merge=True)
    # [END firestore_data_set_doc_upsert]


def update_nested():
    db = firestore.Client()
    # [START firestore_data_set_nested_fields]
    # Create an initial document to update
    frank_ref = db.collection(u'users').document(u'frank')
    frank_ref.set({
        u'name': u'Frank',
        u'favorites': {
            u'food': u'Pizza',
            u'color': u'Blue',
            u'subject': u'Recess'
        },
        u'age': 12
    })

    # Update age and favorite color
    frank_ref.update({
        u'age': 13,
        u'favorites.color': u'Red'
    })
    # [END firestore_data_set_nested_fields]


def update_server_timestamp():
    db = firestore.Client()
    # [START firestore_data_set_server_timestamp]
    city_ref = db.collection(u'objects').document(u'some-id')
    city_ref.update({
        u'timestamp': firestore.SERVER_TIMESTAMP
    })
    # [END firestore_data_set_server_timestamp]


def update_data_transaction():
    db = firestore.Client()
    # [START firestore_transaction_document_update]
    transaction = db.transaction()
    city_ref = db.collection(u'cities').document(u'SF')

    @firestore.transactional
    def update_in_transaction(transaction, city_ref):
        snapshot = city_ref.get(transaction=transaction)
        transaction.update(city_ref, {
            u'population': snapshot.get(u'population') + 1
        })

    update_in_transaction(transaction, city_ref)
    # [END firestore_transaction_document_update]


def update_data_transaction_result():
    db = firestore.Client()
    # [START firestore_transaction_document_update_conditional]
    transaction = db.transaction()
    city_ref = db.collection(u'cities').document(u'SF')

    @firestore.transactional
    def update_in_transaction(transaction, city_ref):
        snapshot = city_ref.get(transaction=transaction)
        new_population = snapshot.get(u'population') + 1

        if new_population < 1000000:
            transaction.update(city_ref, {
                u'population': new_population
            })
            return True
        else:
            return False

    result = update_in_transaction(transaction, city_ref)
    if result:
        print(u'Population updated')
    else:
        print(u'Sorry! Population is too big.')
    # [END firestore_transaction_document_update_conditional]


def update_data_batch():
    db = firestore.Client()
    # [START firestore_data_batch_writes]
    batch = db.batch()

    # Set the data for NYC
    nyc_ref = db.collection(u'cities').document(u'NYC')
    batch.set(nyc_ref, {u'name': u'New York City'})

    # Update the population for SF
    sf_ref = db.collection(u'cities').document(u'SF')
    batch.update(sf_ref, {u'population': 1000000})

    # Delete DEN
    den_ref = db.collection(u'cities').document(u'DEN')
    batch.delete(den_ref)

    # Commit the batch
    batch.commit()
    # [END firestore_data_batch_writes]


def compound_query_example():
    db = firestore.Client()
    # [START firestore_query_filter_eq_string]
    # Create a reference to the cities collection
    cities_ref = db.collection(u'cities')

    # Create a query against the collection
    query_ref = cities_ref.where(u'state', u'==', u'CA')
    # [END firestore_query_filter_eq_string]

    return query_ref


def compound_query_simple():
    db = firestore.Client()
    # [START firestore_query_filter_eq_boolean]
    cities_ref = db.collection(u'cities')

    query = cities_ref.where(u'capital', u'==', True)
    # [END firestore_query_filter_eq_boolean]

    print(query)


def compound_query_single_clause():
    db = firestore.Client()
    # [START firestore_query_filter_single_examples]
    cities_ref = db.collection(u'cities')

    cities_ref.where(u'state', u'==', u'CA')
    cities_ref.where(u'population', u'<', 1000000)
    cities_ref.where(u'name', u'>=', u'San Francisco')
    # [END firestore_query_filter_single_examples]


def compound_query_valid_multi_clause():
    db = firestore.Client()
    # [START firestore_query_filter_compound_multi_eq]
    cities_ref = db.collection(u'cities')

    denver_query = cities_ref.where(
        u'state', u'==', u'CO').where(u'name', u'==', u'Denver')
    large_us_cities_query = cities_ref.where(
        u'state', u'==', u'CA').where(u'population', u'>', 1000000)
    # [END firestore_query_filter_compound_multi_eq]
    print(denver_query)
    print(large_us_cities_query)


def compound_query_valid_single_field():
    db = firestore.Client()
    # [START firestore_query_filter_range_valid]
    cities_ref = db.collection(u'cities')
    cities_ref.where(u'state', u'>=', u'CA').where(u'state', u'<=', u'IN')
    # [END firestore_query_filter_range_valid]


def compound_query_invalid_multi_field():
    db = firestore.Client()
    # [START firestore_query_filter_range_invalid]
    cities_ref = db.collection(u'cities')
    cities_ref.where(
        u'state', u'>=', u'CA').where(u'population', u'>=', 1000000)
    # [END firestore_query_filter_range_invalid]


def order_simple_limit():
    db = firestore.Client()
    # [START firestore_order_simple_limit]
    db.collection(u'cities').order_by(u'name').limit(3).stream()
    # [END firestore_order_simple_limit]


def order_simple_limit_desc():
    db = firestore.Client()
    # [START firestore_query_order_desc_limit]
    cities_ref = db.collection(u'cities')
    query = cities_ref.order_by(
        u'name', direction=firestore.Query.DESCENDING).limit(3)
    results = query.stream()
    # [END firestore_query_order_desc_limit]
    print(results)


def order_multiple():
    db = firestore.Client()
    # [START firestore_query_order_multi]
    cities_ref = db.collection(u'cities')
    cities_ref.order_by(u'state').order_by(
        u'population', direction=firestore.Query.DESCENDING)
    # [END firestore_query_order_multi]


def order_where_limit():
    db = firestore.Client()
    # [START firestore_query_order_limit_field_valid]
    cities_ref = db.collection(u'cities')
    query = cities_ref.where(
        u'population', u'>', 2500000).order_by(u'population').limit(2)
    results = query.stream()
    # [END firestore_query_order_limit_field_valid]
    print(results)


def order_limit_to_last():
    db = firestore.Client()
    # [START firestore_query_order_limit]
    cities_ref = db.collection("cities")
    query = cities_ref.order_by("name").limit_to_last(2)
    results = query.get()
    # [END firestore_query_order_limit]
    print(results)


def order_where_valid():
    db = firestore.Client()
    # [START firestore_query_order_with_filter]
    cities_ref = db.collection(u'cities')
    query = cities_ref.where(
        u'population', u'>', 2500000).order_by(u'population')
    results = query.stream()
    # [END firestore_query_order_with_filter]
    print(results)


def order_where_invalid():
    db = firestore.Client()
    # [START firestore_query_order_field_invalid]
    cities_ref = db.collection(u'cities')
    query = cities_ref.where(u'population', u'>', 2500000).order_by(u'country')
    results = query.stream()
    # [END firestore_query_order_field_invalid]
    print(results)


def cursor_simple_start_at():
    db = firestore.Client()
    # [START firestore_query_cursor_start_at_field_value_single]
    cities_ref = db.collection(u'cities')
    query_start_at = cities_ref.order_by(u'population').start_at({
        u'population': 1000000
    })
    # [END firestore_query_cursor_start_at_field_value_single]

    return query_start_at


def cursor_simple_end_at():
    db = firestore.Client()
    # [START firestore_query_cursor_end_at_field_value_single]
    cities_ref = db.collection(u'cities')
    query_end_at = cities_ref.order_by(u'population').end_at({
        u'population': 1000000
    })
    # [END firestore_query_cursor_end_at_field_value_single]

    return query_end_at


def snapshot_cursors():
    db = firestore.Client()
    # [START firestore_query_cursor_start_at_document]
    doc_ref = db.collection(u'cities').document(u'SF')

    snapshot = doc_ref.get()
    start_at_snapshot = db.collection(
        u'cities').order_by(u'population').start_at(snapshot)
    # [END firestore_query_cursor_start_at_document]
    results = start_at_snapshot.limit(10).stream()
    for doc in results:
        print(f'{doc.id}')

    return results


def cursor_paginate():
    db = firestore.Client()
    # [START firestore_query_cursor_pagination]
    cities_ref = db.collection(u'cities')
    first_query = cities_ref.order_by(u'population').limit(3)

    # Get the last document from the results
    docs = first_query.stream()
    last_doc = list(docs)[-1]

    # Construct a new query starting at this document
    # Note: this will not have the desired effect if
    # multiple cities have the exact same population value
    last_pop = last_doc.to_dict()[u'population']

    next_query = (
        cities_ref
        .order_by(u'population')
        .start_after({
            u'population': last_pop
        })
        .limit(3)
    )
    # Use the query for pagination
    # ...
    # [END firestore_query_cursor_pagination]

    return next_query


def listen_document():
    db = firestore.Client()
    # [START firestore_listen_document]

    # Create an Event for notifying main thread.
    callback_done = threading.Event()

    # Create a callback on_snapshot function to capture changes
    def on_snapshot(doc_snapshot, changes, read_time):
        for doc in doc_snapshot:
            print(f'Received document snapshot: {doc.id}')
        callback_done.set()

    doc_ref = db.collection(u'cities').document(u'SF')

    # Watch the document
    doc_watch = doc_ref.on_snapshot(on_snapshot)
    # [END firestore_listen_document]

    # Creating document
    data = {
        u'name': u'San Francisco',
        u'state': u'CA',
        u'country': u'USA',
        u'capital': False,
        u'population': 860000
    }
    doc_ref.set(data)
    # Wait for the callback.
    callback_done.wait(timeout=60)
    # [START firestore_listen_detach]
    # Terminate watch on a document
    doc_watch.unsubscribe()
    # [END firestore_listen_detach]


def listen_multiple():
    db = firestore.Client()
    # [START firestore_listen_query_snapshots]

    # Create an Event for notifying main thread.
    callback_done = threading.Event()

    # Create a callback on_snapshot function to capture changes
    def on_snapshot(col_snapshot, changes, read_time):
        print(u'Callback received query snapshot.')
        print(u'Current cities in California:')
        for doc in col_snapshot:
            print(f'{doc.id}')
        callback_done.set()

    col_query = db.collection(u'cities').where(u'state', u'==', u'CA')

    # Watch the collection query
    query_watch = col_query.on_snapshot(on_snapshot)

    # [END firestore_listen_query_snapshots]
    # Creating document
    data = {
        u'name': u'San Francisco',
        u'state': u'CA',
        u'country': u'USA',
        u'capital': False,
        u'population': 860000
    }
    db.collection(u'cities').document(u'SF').set(data)
    # Wait for the callback.
    callback_done.wait(timeout=60)
    query_watch.unsubscribe()


def listen_for_changes():
    db = firestore.Client()
    # [START firestore_listen_query_changes]

    # Create an Event for notifying main thread.
    delete_done = threading.Event()

    # Create a callback on_snapshot function to capture changes
    def on_snapshot(col_snapshot, changes, read_time):
        print(u'Callback received query snapshot.')
        print(u'Current cities in California: ')
        for change in changes:
            if change.type.name == 'ADDED':
                print(f'New city: {change.document.id}')
            elif change.type.name == 'MODIFIED':
                print(f'Modified city: {change.document.id}')
            elif change.type.name == 'REMOVED':
                print(f'Removed city: {change.document.id}')
                delete_done.set()

    col_query = db.collection(u'cities').where(u'state', u'==', u'CA')

    # Watch the collection query
    query_watch = col_query.on_snapshot(on_snapshot)

    # [END firestore_listen_query_changes]
    mtv_document = db.collection(u'cities').document(u'MTV')
    # Creating document
    mtv_document.set({
        u'name': u'Mountain View',
        u'state': u'CA',
        u'country': u'USA',
        u'capital': False,
        u'population': 80000
    })
    sleep(1)

    # Modifying document
    mtv_document.update({
        u'name': u'Mountain View',
        u'state': u'CA',
        u'country': u'USA',
        u'capital': False,
        u'population': 90000
    })
    sleep(1)

    # Delete document
    mtv_document.delete()

    # Wait for the callback captures the deletion.
    delete_done.wait(timeout=60)
    query_watch.unsubscribe()


def cursor_multiple_conditions():
    db = firestore.Client()
    # [START firestore_query_cursor_start_at_field_value_multi]
    start_at_name = (
        db.collection(u'cities')
        .order_by(u'name')
        .start_at({
            u'name': u'Springfield'
        })
    )

    start_at_name_and_state = (
        db.collection(u'cities')
        .order_by(u'name')
        .order_by(u'state')
        .start_at({
            u'name': u'Springfield',
            u'state': u'Missouri'
        })
    )
    # [END firestore_query_cursor_start_at_field_value_multi]

    return start_at_name, start_at_name_and_state


def delete_single_doc():
    db = firestore.Client()
    # [START firestore_data_delete_doc]
    db.collection(u'cities').document(u'DC').delete()
    # [END firestore_data_delete_doc]


def delete_field():
    db = firestore.Client()
    # [START firestore_data_delete_field]
    city_ref = db.collection(u'cities').document(u'BJ')
    city_ref.update({
        u'capital': firestore.DELETE_FIELD
    })
    # [END firestore_data_delete_field]


def delete_full_collection():
    db = firestore.Client()

    # [START firestore_data_delete_collection]
    def delete_collection(coll_ref, batch_size):
        docs = coll_ref.limit(batch_size).stream()
        deleted = 0

        for doc in docs:
            print(f'Deleting doc {doc.id} => {doc.to_dict()}')
            doc.reference.delete()
            deleted = deleted + 1

        if deleted >= batch_size:
            return delete_collection(coll_ref, batch_size)
    # [END firestore_data_delete_collection]

    delete_collection(db.collection(u'cities'), 10)
    delete_collection(db.collection(u'data'), 10)
    delete_collection(db.collection(u'objects'), 10)
    delete_collection(db.collection(u'users'), 10)


def collection_group_query(db):
    # [START firestore_query_collection_group_dataset]
    cities = db.collection(u'cities')

    sf_landmarks = cities.document(u'SF').collection(u'landmarks')
    sf_landmarks.document().set({
        u'name': u'Golden Gate Bridge',
        u'type': u'bridge'
    })
    sf_landmarks.document().set({
        u'name': u'Legion of Honor',
        u'type': u'museum'
    })
    la_landmarks = cities.document(u'LA').collection(u'landmarks')
    la_landmarks.document().set({
        u'name': u'Griffith Park',
        u'type': u'park'
    })
    la_landmarks.document().set({
        u'name': u'The Getty',
        u'type': u'museum'
    })
    dc_landmarks = cities.document(u'DC').collection(u'landmarks')
    dc_landmarks.document().set({
        u'name': u'Lincoln Memorial',
        u'type': u'memorial'
    })
    dc_landmarks.document().set({
        u'name': u'National Air and Space Museum',
        u'type': u'museum'
    })
    tok_landmarks = cities.document(u'TOK').collection(u'landmarks')
    tok_landmarks.document().set({
        u'name': u'Ueno Park',
        u'type': u'park'
    })
    tok_landmarks.document().set({
        u'name': u'National Museum of Nature and Science',
        u'type': u'museum'
    })
    bj_landmarks = cities.document(u'BJ').collection(u'landmarks')
    bj_landmarks.document().set({
        u'name': u'Jingshan Park',
        u'type': u'park'
    })
    bj_landmarks.document().set({
        u'name': u'Beijing Ancient Observatory',
        u'type': u'museum'
    })
    # [END firestore_query_collection_group_dataset]

    # [START firestore_query_collection_group_filter_eq]
    museums = db.collection_group(u'landmarks')\
        .where(u'type', u'==', u'museum')
    docs = museums.stream()
    for doc in docs:
        print(f'{doc.id} => {doc.to_dict()}')
    # [END firestore_query_collection_group_filter_eq]
    return docs


def array_contains_any_queries(db):
    # [START firestore_query_filter_array_contains_any]
    cities_ref = db.collection(u'cities')

    query = cities_ref.where(
        u'regions', u'array_contains_any', [u'west_coast', u'east_coast']
    )
    return query
    # [END firestore_query_filter_array_contains_any]


def in_query_without_array(db):
    # [START firestore_query_filter_in]
    cities_ref = db.collection(u'cities')

    query = cities_ref.where(u'country', u'in', [u'USA', u'Japan'])
    return query
    # [END firestore_query_filter_in]


def in_query_with_array(db):
    # [START firestore_query_filter_in_with_array]
    cities_ref = db.collection(u'cities')

    query = cities_ref.where(
        u'regions', u'in', [[u'west_coast'], [u'east_coast']]
    )
    return query
    # [END firestore_query_filter_in_with_array]


def update_document_increment(db):
    # [START firestore_data_set_numeric_increment]
    washington_ref = db.collection(u'cities').document(u'DC')

    washington_ref.update({"population": firestore.Increment(50)})
    # [END firestore_data_set_numeric_increment]


def list_document_subcollections():
    db = firestore.Client()
    # [START firestore_data_get_sub_collections]
    collections = db.collection('cities').document('SF').collections()
    for collection in collections:
        for doc in collection.stream():
            print(f'{doc.id} => {doc.to_dict()}')
    # [END firestore_data_get_sub_collections]


def _setup_bundle():
    from google.cloud import firestore
    db = firestore.Client()
    db.collection("stories").document("news-item").set({"title": "Wow!"})


def create_and_build_bundle():
    _setup_bundle()
    # [START firestore_create_and_build_bundle]
    from google.cloud import firestore
    from google.cloud.firestore_bundle import FirestoreBundle

    db = firestore.Client()
    bundle = FirestoreBundle("latest-stories")

    doc_snapshot = db.collection("stories").document("news-item").get()
    query = db.collection("stories")._query()

    # Build the bundle
    # Note how `query` is named "latest-stories-query"
    bundle_buffer: str = bundle.add_document(doc_snapshot).add_named_query(
        "latest-stories-query", query,
    ).build()
    # [END firestore_create_and_build_bundle]

    return bundle, bundle_buffer<|MERGE_RESOLUTION|>--- conflicted
+++ resolved
@@ -1,8 +1,4 @@
-<<<<<<< HEAD
-# Copyright 2017 Google LLC All Rights Reserved.
-=======
 # Copyright 2017 Google, LLC.
->>>>>>> e3fb3cf9
 #
 # Licensed under the Apache License, Version 2.0 (the "License");
 # you may not use this file except in compliance with the License.
