--- conflicted
+++ resolved
@@ -20,10 +20,8 @@
 """
 
 # [START all]
-<<<<<<< HEAD
 # [START compute_auth_access_token]
-=======
->>>>>>> 517d85d7
+
 import argparse
 from typing import Dict
 
@@ -33,23 +31,15 @@
 METADATA_URL = "http://metadata.google.internal/computeMetadata/v1/"
 METADATA_HEADERS = {"Metadata-Flavor": "Google"}
 SERVICE_ACCOUNT = "default"
-<<<<<<< HEAD
 
-=======
->>>>>>> 517d85d7
 
 def get_access_token() -> str:
     """
     Retrieves access token from the metadata server.
 
-<<<<<<< HEAD
     Returns:
         The access token.
     """
-=======
-def get_access_token() -> str:
-    """Get an access token from the metadata server"""
->>>>>>> 517d85d7
     url = f"{METADATA_URL}instance/service-accounts/{SERVICE_ACCOUNT}/token"
 
     # Request an access token from the metadata server.
@@ -62,7 +52,6 @@
     return access_token
 
 
-<<<<<<< HEAD
 def list_buckets(project_id: str, access_token: str) -> dict:
     """
     Calls Storage API to retrieve a list of buckets.
@@ -74,10 +63,6 @@
     Returns:
         Response from the API.
     """
-=======
-def list_buckets(project_id: str, access_token: str) -> Dict:
-    """List buckets in Cloud Storage"""
->>>>>>> 517d85d7
     url = "https://www.googleapis.com/storage/v1/b"
     params = {"project": project_id}
     headers = {"Authorization": f"Bearer {access_token}"}
@@ -89,7 +74,6 @@
 
 
 def main(project_id: str) -> None:
-<<<<<<< HEAD
     """
     Retrieves access token from metadata server and uses it to list
     buckets in a project.
@@ -97,8 +81,6 @@
     Args:
         project_id: name of the project to list buckets from.
     """
-=======
->>>>>>> 517d85d7
     access_token = get_access_token()
     buckets = list_buckets(project_id, access_token)
     print(buckets)
