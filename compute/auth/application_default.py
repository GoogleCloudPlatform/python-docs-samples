--- conflicted
+++ resolved
@@ -23,13 +23,10 @@
 # [START all]
 # [START compute_auth_application_default]
 import argparse
-<<<<<<< HEAD
 from typing import List
 
 from google.cloud import storage
-=======
-from typing import Dict
->>>>>>> 517d85d7
+
 
 
 def create_client() -> storage.Client:
@@ -37,7 +34,6 @@
     Construct a client object for the Storage API using the
     application default credentials.
 
-<<<<<<< HEAD
     Returns:
         Storage API client object.
     """
@@ -53,22 +49,12 @@
 def list_buckets(client: storage.Client, project_id: str) -> List[storage.Bucket]:
     """
     Retrieve bucket list of a project using provided client object.
-=======
-def create_service() -> googleapiclient.discovery.Resource:
-    """Construct the service object for interacting with the Cloud Storage API -
-    the 'storage' service, at version 'v1'.
-    Authentication is provided by application default credentials.
-    When running locally, these are available after running
-    `gcloud auth application-default login`. When running on Compute Engine,
-    these are available from the environment."""
-    return googleapiclient.discovery.build("storage", "v1")
->>>>>>> 517d85d7
+
 
     Args:
         client: Storage API client object.
         project_id: name of the project to list buckets from.
 
-<<<<<<< HEAD
     Returns:
         List of Buckets found in the project.
     """
@@ -79,16 +65,6 @@
 def main(project_id: str) -> None:
     client = create_client()
     buckets = list_buckets(client, project_id)
-=======
-def list_buckets(service: googleapiclient.discovery.Resource, project_id: str) -> Dict:
-    """List buckets in Cloud Storage"""
-    return service.buckets().list(project=project_id).execute()
-
-
-def main(project_id: str) -> None:
-    service = create_service()
-    buckets = list_buckets(service, project_id)
->>>>>>> 517d85d7
     print(buckets)
 
 
