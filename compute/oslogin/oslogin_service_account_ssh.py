--- conflicted
+++ resolved
@@ -40,17 +40,10 @@
 
 def execute(
     cmd: list[str],
-<<<<<<< HEAD
     cwd: Optional[str] = None,
     capture_output: bool = False,
     env: Optional[dict] = None,
     raise_errors: bool = True,
-=======
-    cwd: str | None = None,
-    capture_output: bool | None = False,
-    env: dict | None = None,
-    raise_errors: bool | None = True,
->>>>>>> 16ab3cf9
 ) -> tuple[int, str]:
     """
     Run an external command (wrapper for Python subprocess).
@@ -184,7 +177,6 @@
 def main(
     cmd: str,
     project: str,
-<<<<<<< HEAD
     instance: Optional[str] = None,
     zone: Optional[str] = None,
     account: Optional[str] = None,
@@ -206,16 +198,6 @@
     Returns:
         The commands output.
     """
-=======
-    instance: str | None = None,
-    zone: str | None = None,
-    account: str | None = None,
-    hostname: str | None = None,
-    oslogin: oslogin_v1.OsLoginServiceClient | None = None,
-) -> None:
-    """Runs a command on a remote system."""
->>>>>>> 16ab3cf9
-
     # Create the OS Login API object.
     if oslogin is None:
         oslogin = oslogin_v1.OsLoginServiceClient()
