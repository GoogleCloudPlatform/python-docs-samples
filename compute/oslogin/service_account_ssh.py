--- conflicted
+++ resolved
@@ -42,7 +42,6 @@
 
 
 # [START run_command_local]
-<<<<<<< HEAD
 def execute(
     cmd: List[str],
     cwd: Optional[str] = None,
@@ -63,10 +62,6 @@
     Returns:
         A tuple containing the return code of the command and its output.
     """
-=======
-def execute(cmd, cwd=None, capture_output=False, env=None, raise_errors=True):
-    """Execute an external command (wrapper for Python subprocess)."""
->>>>>>> 16ab3cf9
     logging.info(f"Executing command: {str(cmd)}")
     stdout = subprocess.PIPE if capture_output else None
     process = subprocess.Popen(cmd, cwd=cwd, env=env, stdout=stdout)
@@ -87,7 +82,6 @@
 
 
 # [START create_key]
-<<<<<<< HEAD
 def create_ssh_key(
     oslogin: googleapiclient.discovery.Resource,
     account: str,
@@ -106,10 +100,6 @@
     Returns:
         Path to the private SSH key file.mypy
     """
-=======
-def create_ssh_key(oslogin, account, private_key_file=None, expire_time=300):
-    """Generate an SSH key pair and apply it to the specified account."""
->>>>>>> 16ab3cf9
     private_key_file = private_key_file or "/tmp/key-" + str(uuid.uuid4())
     execute(["ssh-keygen", "-t", "rsa", "-N", "", "-f", private_key_file])
 
@@ -166,15 +156,11 @@
         cmd,
     ]
     ssh = subprocess.Popen(
-<<<<<<< HEAD
         ssh_command,
         shell=False,
         stdout=subprocess.PIPE,
         stderr=subprocess.PIPE,
         text=True,
-=======
-        ssh_command, shell=False, stdout=subprocess.PIPE, stderr=subprocess.PIPE
->>>>>>> 16ab3cf9
     )
     result = ssh.stdout.readlines()
     return result if result else ssh.stderr.readlines()
@@ -185,7 +171,6 @@
 
 # [START main]
 def main(
-<<<<<<< HEAD
     cmd: str,
     project: str,
     instance: Optional[str] = None,
@@ -214,12 +199,6 @@
     Returns:
         Output of the executed command.
     """
-=======
-    cmd, project, instance=None, zone=None, oslogin=None, account=None, hostname=None
-):
-    """Run a command on a remote system."""
->>>>>>> 16ab3cf9
-
     # Create the OS Login API object.
     oslogin = oslogin or googleapiclient.discovery.build("oslogin", "v1")
 
@@ -259,11 +238,7 @@
     # Print the command line output from the remote instance.
     # Use .rstrip() rather than end='' for Python 2 compatability.
     for line in result:
-<<<<<<< HEAD
         print(line.rstrip("\n\r"))
-=======
-        print(line.decode("utf-8").rstrip("\n\r"))
->>>>>>> 16ab3cf9
 
     # Shred the private key and delete the pair.
     execute(["shred", private_key_file])
@@ -272,10 +247,7 @@
 
     return result
 
-<<<<<<< HEAD
-
-=======
->>>>>>> 16ab3cf9
+
 if __name__ == "__main__":
     parser = argparse.ArgumentParser(
         description=__doc__, formatter_class=argparse.RawDescriptionHelpFormatter
