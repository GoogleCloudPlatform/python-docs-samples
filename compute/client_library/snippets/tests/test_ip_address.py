--- conflicted
+++ resolved
@@ -311,30 +311,6 @@
     assert len(updated_instance.network_interfaces[0].access_configs) == 0
 
 
-<<<<<<< HEAD
-def test_promote_ephemeral_ip(instance_with_ips: Instance):
-    ephemeral_ip = next(
-        (
-            config.nat_i_p
-            for interface in instance_with_ips.network_interfaces
-            for config in interface.access_configs
-            if config.type_ == "ONE_TO_ONE_NAT"
-        ),
-        None,
-    )
-
-    promote_ephemeral_ip(PROJECT, ephemeral_ip, REGION)
-
-    client = AddressesClient()
-    addresses_iterator = client.list(project=PROJECT, region=REGION)
-
-    for address in addresses_iterator:
-        # ex ephemeral ip in list of static IPs and still attached to instance
-        if address.address == ephemeral_ip and address.status == "IN_USE":
-            release_external_ip_address(PROJECT, address.name, REGION)
-            return
-    assert False, f"IP address {ephemeral_ip} was not promoted correctly"
-=======
 @pytest.mark.parametrize("static_ip", [{"region": "us-central1"}], indirect=True)
 def test_assign_static_external_new_vm(static_ip, disk_fixture):
     instance_name = "i" + uuid.uuid4().hex[:10]
@@ -350,4 +326,27 @@
     assert (
         instance.network_interfaces[0].access_configs[0].nat_i_p == ip_address.address
     )
->>>>>>> 4fab932a
+
+
+def test_promote_ephemeral_ip(instance_with_ips: Instance):
+    ephemeral_ip = next(
+        (
+            config.nat_i_p
+            for interface in instance_with_ips.network_interfaces
+            for config in interface.access_configs
+            if config.type_ == "ONE_TO_ONE_NAT"
+        ),
+        None,
+    )
+
+    promote_ephemeral_ip(PROJECT, ephemeral_ip, REGION)
+
+    client = AddressesClient()
+    addresses_iterator = client.list(project=PROJECT, region=REGION)
+
+    for address in addresses_iterator:
+        # ex ephemeral ip in list of static IPs and still attached to instance
+        if address.address == ephemeral_ip and address.status == "IN_USE":
+            release_external_ip_address(PROJECT, address.name, REGION)
+            return
+    assert False, f"IP address {ephemeral_ip} was not promoted correctly"