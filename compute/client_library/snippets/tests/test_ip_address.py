#  Copyright 2024 Google LLC
#
#  Licensed under the Apache License, Version 2.0 (the "License");
#  you may not use this file except in compliance with the License.
#  You may obtain a copy of the License at
#
#      http://www.apache.org/licenses/LICENSE-2.0
#
#  Unless required by applicable law or agreed to in writing, software
#  distributed under the License is distributed on an "AS IS" BASIS,
#  WITHOUT WARRANTIES OR CONDITIONS OF ANY KIND, either express or implied.
#  See the License for the specific language governing permissions and
#  limitations under the License.

from typing import List, Optional, Union
import uuid

import google.auth
from google.cloud.compute_v1 import AddressesClient, GlobalAddressesClient
from google.cloud.compute_v1.types import Address, Instance
import pytest

from ..instances.create_start_instance.create_from_public_image import (
    create_instance,
    disk_from_image,
    get_image_from_family,
)
from ..instances.delete import delete_instance
<<<<<<< HEAD
from ..instances.ip_address.assign_static_external_ip_to_new_vm import (
    assign_static_external_ip_to_new_vm,
=======
from ..instances.ip_address.assign_static_ip_to_existing_vm import (
    assign_static_ip_to_existing_vm,
>>>>>>> 2e657822
)
from ..instances.ip_address.get_static_ip_address import get_static_ip_address
from ..instances.ip_address.get_vm_address import get_instance_ip_address, IPType
from ..instances.ip_address.list_static_ip_addresses import list_static_ip_addresses
from ..instances.ip_address.release_external_ip_address import (
    release_external_ip_address,
)
from ..instances.ip_address.reserve_new_external_ip_address import (
    reserve_new_external_ip_address,
)
from ..instances.ip_address.unassign_static_ip_address_from_existing_vm import (
    unassign_static_ip_from_existing_vm,
)

PROJECT = google.auth.default()[1]
REGION = "us-central1"
INSTANCE_ZONE = "us-central1-b"


@pytest.fixture
def disk_fixture():
    project = "debian-cloud"
    family = "debian-10"
    disk_type = f"zones/{INSTANCE_ZONE}/diskTypes/pd-standard"
    newest_debian = get_image_from_family(project=project, family=family)
    # Create and return the disk configuration
    return [disk_from_image(disk_type, 10, True, newest_debian.self_link, True)]


@pytest.fixture
def instance_with_ips(disk_fixture):
    instance_name = "i" + uuid.uuid4().hex[:10]
    try:
        # Create the instance using the disk_fixture
        instance = create_instance(
            PROJECT, INSTANCE_ZONE, instance_name, disk_fixture, external_access=True
        )
        yield instance
    finally:
        # Cleanup after the test
        delete_instance(PROJECT, INSTANCE_ZONE, instance_name)


@pytest.fixture
def static_ip(request):
    region = request.param["region"]
    address_name = f"ip-{uuid.uuid4()}"

    client_class = GlobalAddressesClient if region is None else AddressesClient
    client = client_class()

    # Create an IP address
    address = Address(
        name=address_name, address_type="EXTERNAL", network_tier="PREMIUM"
    )
    if region:
        address.region = region
        operation = client.insert(
            project=PROJECT, region=region, address_resource=address
        )
    else:
        operation = client.insert(project=PROJECT, address_resource=address)
    operation.result()

    yield address

    # Cleanup
    delete_ip_address(client, PROJECT, address_name, region)


@pytest.mark.parametrize(
    "static_ip", [{"region": None}, {"region": "us-central1"}], indirect=True
)
def test_get_static_ip(static_ip: Address):
    region = static_ip.region.split("/")[-1] if static_ip.region else None
    actual_address = get_static_ip_address(
        project_id=PROJECT, address_name=static_ip.name, region=region
    )
    assert static_ip.region in actual_address.region
    assert static_ip.name == actual_address.name


@pytest.mark.parametrize(
    "static_ip", [{"region": None}, {"region": "us-central1"}], indirect=True
)
def test_list_static_ip(static_ip: Address):
    region = static_ip.region.split("/")[-1] if static_ip.region else None
    actual_addresses = list_static_ip_addresses(project_id=PROJECT, region=region)
    assert static_ip.name in [address.name for address in actual_addresses]
    if region:
        actual_regions = [address.region.split("/")[-1] for address in actual_addresses]
        assert static_ip.region in actual_regions
        assert len(set(actual_regions)) == 1


def delete_ip_address(
    client: Union[AddressesClient, GlobalAddressesClient],
    project_id: str,
    address_name: str,
    region: Optional[str] = None,
):
    """
    Deletes ip address with given parameters.
    Args:
        client (Union[AddressesClient, GlobalAddressesClient]): global or regional address client
        project_id (str): project id
        address_name (str): ip address name to delete
        region (Optional[str]): region of ip address. Marker to choose between clients (GlobalAddressesClient when None)
    """
    try:
        if region:
            operation = client.delete(
                project=project_id, region=region, address=address_name
            )
        else:
            operation = client.delete(project=project_id, address=address_name)
        operation.result()
    except Exception as e:
        print(
            f"Error deleting ip address: {e}"
        )  # suppress potential errors during deletions


def list_ip_addresses(
    client: Union[AddressesClient, GlobalAddressesClient],
    project_id: str,
    region: Optional[str] = None,
) -> List[str]:
    """
    Retrieves ip address names of project (global) or region.
    Args:
        client (Union[AddressesClient, GlobalAddressesClient]): global or regional address client
        project_id (str): project id
        region (Optional[str]): region of ip address. Marker to choose between clients (GlobalAddressesClient when None)

    Returns:
        list of ip address names as strings
    """
    if region:
        return [
            address.name for address in client.list(project=project_id, region=region)
        ]
    return [address.name for address in client.list(project=project_id)]


def test_get_instance_external_ip_address(instance_with_ips):
    # Internal IP check
    internal_ips = get_instance_ip_address(instance_with_ips, ip_type=IPType.INTERNAL)
    expected_internal_ips = {
        interface.network_i_p for interface in instance_with_ips.network_interfaces
    }
    assert set(internal_ips) == expected_internal_ips, "Internal IPs do not match"

    # External IP check
    external_ips = get_instance_ip_address(instance_with_ips, ip_type=IPType.EXTERNAL)
    expected_external_ips = {
        config.nat_i_p
        for interface in instance_with_ips.network_interfaces
        for config in interface.access_configs
        if config.type_ == "ONE_TO_ONE_NAT"
    }
    assert set(external_ips) == expected_external_ips, "External IPs do not match"

    # IPv6 IP check
    ipv6_ips = get_instance_ip_address(instance_with_ips, ip_type=IPType.IP_V6)
    expected_ipv6_ips = {
        ipv6_config.external_ipv6
        for interface in instance_with_ips.network_interfaces
        for ipv6_config in getattr(interface, "ipv6_access_configs", [])
        if ipv6_config.type_ == "DIRECT_IPV6"
    }
    assert set(ipv6_ips) == expected_ipv6_ips, "IPv6 IPs do not match"


def test_reserve_new_external_ip_address_global():
    global_client = GlobalAddressesClient()
    unique_string = uuid.uuid4()
    ip_4_global = f"ip4-global-{unique_string}"
    ip_6_global = f"ip6-global-{unique_string}"

    expected_ips = {ip_4_global, ip_6_global}
    try:
        # ip4 global
        reserve_new_external_ip_address(PROJECT, ip_4_global)
        # ip6 global
        reserve_new_external_ip_address(PROJECT, ip_6_global, is_v6=True)

        ips = list_ip_addresses(global_client, PROJECT)
        assert set(ips).issuperset(expected_ips)
    finally:
        # cleanup
        for address in expected_ips:
            delete_ip_address(global_client, PROJECT, address)


def test_reserve_new_external_ip_address_regional():
    regional_client = AddressesClient()
    unique_string = uuid.uuid4()
    region = "us-central1"

    ip_4_regional = f"ip4-regional-{unique_string}"
    ip_4_regional_premium = f"ip4-regional-premium-{unique_string}"
    ip_6_regional = f"ip6-regional-{unique_string}"
    ip_6_regional_premium = f"ip6-regional-premium-{unique_string}"

    expected_ips = {
        ip_4_regional,
        ip_4_regional_premium,
        ip_6_regional,
        ip_6_regional_premium,
    }
    try:
        # ip4 regional standard
        reserve_new_external_ip_address(PROJECT, ip_4_regional, region=region)
        # ip4 regional premium
        reserve_new_external_ip_address(
            PROJECT, ip_4_regional_premium, region=region, is_premium=True
        )
        # ip6 regional standard
        reserve_new_external_ip_address(
            PROJECT, ip_6_regional, region=region, is_v6=True
        )
        # ip6 regional premium
        reserve_new_external_ip_address(
            PROJECT, ip_6_regional_premium, region=region, is_premium=True, is_v6=True
        )

        ips = list_ip_addresses(regional_client, PROJECT, region=region)
        assert set(ips).issuperset(expected_ips)
    finally:
        # cleanup
        for address in expected_ips:
            delete_ip_address(regional_client, PROJECT, address, region=region)


@pytest.mark.parametrize(
    "static_ip", [{"region": None}, {"region": "us-central1"}], indirect=True
)
def test_release_static_ip(static_ip: Address):
    client = GlobalAddressesClient() if not static_ip.region else AddressesClient()
    region = static_ip.region.split("/")[-1] if static_ip.region else None
    release_external_ip_address(
        project_id=PROJECT, address_name=static_ip.name, region=region
    )
    ips = list_ip_addresses(client, PROJECT, region=region)
    assert static_ip.name not in ips


@pytest.mark.parametrize("static_ip", [{"region": "us-central1"}], indirect=True)
<<<<<<< HEAD
def test_assign_static_external_new_vm(static_ip, disk_fixture):
    instance_name = "i" + uuid.uuid4().hex[:10]
    client = AddressesClient()
    ip_address = client.get(project=PROJECT, region=REGION, address=static_ip.name)
    instance = assign_static_external_ip_to_new_vm(
        PROJECT,
        INSTANCE_ZONE,
        instance_name,
        ip_address=ip_address.address,
    )
    delete_instance(PROJECT, INSTANCE_ZONE, instance_name)
    assert (
        instance.network_interfaces[0].access_configs[0].nat_i_p == ip_address.address
    )
=======
def test_assign_static_ip_to_existing_vm(
    instance_with_ips: Instance, static_ip: Address
):
    PROJECT = google.auth.default()[1]
    ZONE = "us-central1-b"
    REGION = "us-central1"

    client = AddressesClient()
    ip_address = client.get(project=PROJECT, region=REGION, address=static_ip.name)

    updated_instance = assign_static_ip_to_existing_vm(
        PROJECT, ZONE, instance_with_ips.name, ip_address.address
    )
    assert (
        updated_instance.network_interfaces[0].access_configs[0].nat_i_p
        == ip_address.address
    )


def test_unassign_static_ip_from_existing_vm(instance_with_ips: Instance):
    PROJECT = google.auth.default()[1]
    ZONE = "us-central1-b"

    assert len(instance_with_ips.network_interfaces[0].access_configs) == 1
    updated_instance = unassign_static_ip_from_existing_vm(
        PROJECT, ZONE, instance_with_ips.name
    )
    assert len(updated_instance.network_interfaces[0].access_configs) == 0
>>>>>>> 2e657822
<|MERGE_RESOLUTION|>--- conflicted
+++ resolved
@@ -26,13 +26,11 @@
     get_image_from_family,
 )
 from ..instances.delete import delete_instance
-<<<<<<< HEAD
 from ..instances.ip_address.assign_static_external_ip_to_new_vm import (
     assign_static_external_ip_to_new_vm,
-=======
+)
 from ..instances.ip_address.assign_static_ip_to_existing_vm import (
     assign_static_ip_to_existing_vm,
->>>>>>> 2e657822
 )
 from ..instances.ip_address.get_static_ip_address import get_static_ip_address
 from ..instances.ip_address.get_vm_address import get_instance_ip_address, IPType
@@ -282,7 +280,37 @@
 
 
 @pytest.mark.parametrize("static_ip", [{"region": "us-central1"}], indirect=True)
-<<<<<<< HEAD
+def test_assign_static_ip_to_existing_vm(
+    instance_with_ips: Instance, static_ip: Address
+):
+    PROJECT = google.auth.default()[1]
+    ZONE = "us-central1-b"
+    REGION = "us-central1"
+
+    client = AddressesClient()
+    ip_address = client.get(project=PROJECT, region=REGION, address=static_ip.name)
+
+    updated_instance = assign_static_ip_to_existing_vm(
+        PROJECT, ZONE, instance_with_ips.name, ip_address.address
+    )
+    assert (
+        updated_instance.network_interfaces[0].access_configs[0].nat_i_p
+        == ip_address.address
+    )
+
+
+def test_unassign_static_ip_from_existing_vm(instance_with_ips: Instance):
+    PROJECT = google.auth.default()[1]
+    ZONE = "us-central1-b"
+
+    assert len(instance_with_ips.network_interfaces[0].access_configs) == 1
+    updated_instance = unassign_static_ip_from_existing_vm(
+        PROJECT, ZONE, instance_with_ips.name
+    )
+    assert len(updated_instance.network_interfaces[0].access_configs) == 0
+
+
+@pytest.mark.parametrize("static_ip", [{"region": "us-central1"}], indirect=True)
 def test_assign_static_external_new_vm(static_ip, disk_fixture):
     instance_name = "i" + uuid.uuid4().hex[:10]
     client = AddressesClient()
@@ -296,34 +324,4 @@
     delete_instance(PROJECT, INSTANCE_ZONE, instance_name)
     assert (
         instance.network_interfaces[0].access_configs[0].nat_i_p == ip_address.address
-    )
-=======
-def test_assign_static_ip_to_existing_vm(
-    instance_with_ips: Instance, static_ip: Address
-):
-    PROJECT = google.auth.default()[1]
-    ZONE = "us-central1-b"
-    REGION = "us-central1"
-
-    client = AddressesClient()
-    ip_address = client.get(project=PROJECT, region=REGION, address=static_ip.name)
-
-    updated_instance = assign_static_ip_to_existing_vm(
-        PROJECT, ZONE, instance_with_ips.name, ip_address.address
-    )
-    assert (
-        updated_instance.network_interfaces[0].access_configs[0].nat_i_p
-        == ip_address.address
-    )
-
-
-def test_unassign_static_ip_from_existing_vm(instance_with_ips: Instance):
-    PROJECT = google.auth.default()[1]
-    ZONE = "us-central1-b"
-
-    assert len(instance_with_ips.network_interfaces[0].access_configs) == 1
-    updated_instance = unassign_static_ip_from_existing_vm(
-        PROJECT, ZONE, instance_with_ips.name
-    )
-    assert len(updated_instance.network_interfaces[0].access_configs) == 0
->>>>>>> 2e657822
+    )