--- conflicted
+++ resolved
@@ -276,7 +276,6 @@
     assert static_ip.name not in ips
 
 
-<<<<<<< HEAD
 @pytest.mark.parametrize("static_ip", [{"region": "us-central1"}], indirect=True)
 def test_assign_static_ip_to_existing_vm(
     instance_with_ips: Instance, static_ip: Address
@@ -295,7 +294,8 @@
         updated_instance.network_interfaces[0].access_configs[0].nat_i_p
         == ip_address.address
     )
-=======
+
+    
 def test_unassign_static_ip_from_existing_vm(instance_with_ips: Instance):
     PROJECT = google.auth.default()[1]
     ZONE = "us-central1-b"
@@ -305,4 +305,3 @@
         PROJECT, ZONE, instance_with_ips.name
     )
     assert len(updated_instance.network_interfaces[0].access_configs) == 0
->>>>>>> 9864a37b
