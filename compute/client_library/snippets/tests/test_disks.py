--- conflicted
+++ resolved
@@ -24,12 +24,9 @@
 from ..disks.create_empty_disk import create_empty_disk
 from ..disks.create_from_image import create_disk_from_image
 from ..disks.create_from_source import create_disk_from_disk
-<<<<<<< HEAD
 from ..disks.create_hyperdisk_from_pool import create_hyperdisk_from_pool
 from ..disks.create_hyperdisk_storage_pool import create_hyperdisk_storage_pool
-=======
 from ..disks.create_hyperdisk import create_hyperdisk
->>>>>>> 3ca526d7
 from ..disks.create_kms_encrypted_disk import create_kms_encrypted_disk
 from ..disks.delete import delete_disk
 from ..disks.list import list_disks
@@ -349,8 +346,6 @@
         == 23
     )
 
-
-<<<<<<< HEAD
 def test_create_hyperdisk_pool(autodelete_hyperdisk_pool):
     assert "hyperdisk" in autodelete_hyperdisk_pool.storage_pool_type
 
@@ -361,8 +356,7 @@
     )
     assert disk.storage_pool == autodelete_hyperdisk_pool.self_link
     assert "hyperdisk" in disk.type
-=======
+
 def test_create_hyperdisk(autodelete_disk_name):
     disk = create_hyperdisk(PROJECT, ZONE, autodelete_disk_name, 100)
-    assert "hyperdisk" in disk.type_.lower()
->>>>>>> 3ca526d7
+    assert "hyperdisk" in disk.type_.lower()