#  Copyright 2022 Google LLC
#
#  Licensed under the Apache License, Version 2.0 (the "License");
#  you may not use this file except in compliance with the License.
#  You may obtain a copy of the License at
#
#      http://www.apache.org/licenses/LICENSE-2.0
#
#  Unless required by applicable law or agreed to in writing, software
#  distributed under the License is distributed on an "AS IS" BASIS,
#  WITHOUT WARRANTIES OR CONDITIONS OF ANY KIND, either express or implied.
#  See the License for the specific language governing permissions and
#  limitations under the License.
import time
import uuid

from google.api_core.exceptions import NotFound
import google.auth
from google.cloud import compute_v1, kms_v1
import pytest

from ..disks.attach_disk import attach_disk
from ..disks.clone_encrypted_disk_managed_key import create_disk_from_kms_encrypted_disk
from ..disks.create_empty_disk import create_empty_disk
from ..disks.create_from_image import create_disk_from_image
from ..disks.create_from_source import create_disk_from_disk
from ..disks.create_hyperdisk import create_hyperdisk
from ..disks.create_hyperdisk_from_pool import create_hyperdisk_from_pool
from ..disks.create_hyperdisk_storage_pool import create_hyperdisk_storage_pool
from ..disks.create_kms_encrypted_disk import create_kms_encrypted_disk
from ..disks.create_replicated_disk import create_regional_replicated_disk
from ..disks.create_secondary_custom import create_secondary_custom_disk
from ..disks.create_secondary_disk import create_secondary_disk
from ..disks.create_secondary_region_disk import create_secondary_region_disk
from ..disks.delete import delete_disk
from ..disks.list import list_disks
from ..disks.regional_create_from_source import create_regional_disk
from ..disks.regional_delete import delete_regional_disk
from ..disks.replication_disk_start import start_disk_replication
from ..disks.replication_disk_stop import stop_disk_replication
from ..disks.resize_disk import resize_disk
from ..images.get import get_image_from_family
from ..instances.create import create_instance, disk_from_image
from ..instances.delete import delete_instance
from ..instances.get import get_instance
from ..snapshots.create import create_snapshot
from ..snapshots.delete import delete_snapshot


PROJECT = google.auth.default()[1]
ZONE = "europe-west2-c"
ZONE_SECONDARY = "europe-west1-c"
REGION = "europe-west2"
REGION_SECONDARY = "europe-central2"
KMS_KEYRING_NAME = "compute-test-keyring"
KMS_KEY_NAME = "compute-test-key"
DISK_SIZE = 11


@pytest.fixture()
def kms_key():
    client = kms_v1.KeyManagementServiceClient()
    location = f"projects/{PROJECT}/locations/global"
    keyring_link = f"projects/{PROJECT}/locations/global/keyRings/{KMS_KEYRING_NAME}"
    key_name = f"{keyring_link}/cryptoKeys/{KMS_KEY_NAME}"

    for ring in client.list_key_rings(parent=location):
        if ring.name == keyring_link:
            break
    else:
        client.create_key_ring(parent=location, key_ring_id=KMS_KEYRING_NAME)

    for key in client.list_crypto_keys(parent=keyring_link):
        if key.name == key_name:
            break
    else:
        key = kms_v1.CryptoKey()
        key.purpose = key.CryptoKeyPurpose.ENCRYPT_DECRYPT
        client.create_crypto_key(
            parent=keyring_link, crypto_key_id=KMS_KEY_NAME, crypto_key=key
        )

    yield client.get_crypto_key(name=key_name)


@pytest.fixture
def test_disk():
    """
    Get the newest version of debian 11 and make a disk from it.
    """
    new_debian = get_image_from_family("debian-cloud", "debian-11")
    test_disk_name = "test-disk-" + uuid.uuid4().hex[:10]
    disk = create_disk_from_image(
        PROJECT,
        ZONE,
        test_disk_name,
        f"zones/{ZONE}/diskTypes/pd-standard",
        20,
        new_debian.self_link,
    )
    yield disk
    delete_disk(PROJECT, ZONE, test_disk_name)


@pytest.fixture
def test_empty_pd_balanced_disk():
    """
    Creates and deletes a pd_balanced disk in secondary zone.
    """
    disk_name = "test-pd-balanced-disk" + uuid.uuid4().hex[:4]
    disk = create_empty_disk(
        PROJECT,
        ZONE_SECONDARY,
        disk_name,
        f"zones/{ZONE_SECONDARY}/diskTypes/pd-balanced",
        disk_size_gb=DISK_SIZE,
    )
    yield disk
    delete_disk(PROJECT, ZONE_SECONDARY, disk_name)


@pytest.fixture
def test_snapshot(test_disk):
    """
    Make a snapshot that will be deleted when tests are done.
    """
    test_snap_name = "test-snap-" + uuid.uuid4().hex[:10]
    snap = create_snapshot(
        PROJECT, test_disk.name, test_snap_name, zone=test_disk.zone.rsplit("/")[-1]
    )
    yield snap
    delete_snapshot(PROJECT, snap.name)


@pytest.fixture()
def autodelete_regional_disk_name():
    disk_name = "secondary-region-disk" + uuid.uuid4().hex[:4]
    yield disk_name
    try:
        delete_regional_disk(PROJECT, REGION_SECONDARY, disk_name)
    except NotFound:
        # The disk was already deleted
        pass


@pytest.fixture()
def autodelete_disk_name():
    disk_name = "test-disk-" + uuid.uuid4().hex[:10]
    yield disk_name
    try:
        delete_disk(PROJECT, ZONE, disk_name)
    except NotFound:
        # The disk was already deleted
        pass


# To use the fixture 2 times in one test:
# https://stackoverflow.com/questions/36100624/pytest-use-same-fixture-twice-in-one-function
autodelete_disk_name2 = autodelete_disk_name


@pytest.fixture()
def autodelete_src_disk(autodelete_disk_name):
    disk_type = f"zones/{ZONE}/diskTypes/pd-standard"
    debian_image = get_image_from_family("debian-cloud", "debian-11")
    disk = create_disk_from_image(
        PROJECT, ZONE, autodelete_disk_name, disk_type, 24, debian_image.self_link
    )
    yield disk


@pytest.fixture
def autodelete_instance_name():
    instance_name = "test-instance-" + uuid.uuid4().hex[:10]

    yield instance_name

    delete_instance(PROJECT, ZONE, instance_name)


@pytest.fixture
def autodelete_regional_blank_disk():
    disk_name = "regional-disk-" + uuid.uuid4().hex[:10]
    replica_zones = [
        f"projects/{PROJECT}/zones/{REGION}-c",
        f"projects/{PROJECT}/zones/{REGION}-b",
    ]
    disk_type = f"regions/{REGION}/diskTypes/pd-balanced"

    disk = create_regional_disk(
        PROJECT, REGION, replica_zones, disk_name, disk_type, DISK_SIZE
    )

    yield disk

    try:
        # We wait for a while to let instances using this disk to be removed.
        time.sleep(60)
        delete_regional_disk(PROJECT, REGION, disk_name)
    except NotFound:
        # The disk was already deleted
        pass


@pytest.fixture
def autodelete_blank_disk():
    disk_name = "test-disk-" + uuid.uuid4().hex[:10]
    disk_type = f"zones/{ZONE}/diskTypes/pd-standard"

    disk = create_empty_disk(PROJECT, ZONE, disk_name, disk_type, 12)

    yield disk

    try:
        # We wait for a while to let instances using this disk to be removed.
        print("Waiting")
        time.sleep(60)
        print("Deleting")
        delete_disk(PROJECT, ZONE, disk_name)
    except NotFound:
        # The disk was already deleted
        pass


@pytest.fixture
def autodelete_compute_instance():
    instance_name = "test-instance-" + uuid.uuid4().hex[:10]
    newest_debian = get_image_from_family(
        project="ubuntu-os-cloud", family="ubuntu-2204-lts"
    )
    disk_type = f"zones/{ZONE}/diskTypes/pd-standard"
    disks = [disk_from_image(disk_type, 100, True, newest_debian.self_link)]
    instance = create_instance(PROJECT, ZONE, instance_name, disks)
    yield instance

    delete_instance(PROJECT, ZONE, instance_name)


@pytest.fixture(scope="session")
def autodelete_hyperdisk_pool():
    pool_name = "test-pool-" + uuid.uuid4().hex[:6]
    pool = create_hyperdisk_storage_pool(PROJECT, ZONE, pool_name)
    yield pool
    pool_client = compute_v1.StoragePoolsClient()
    pool_client.delete(project=PROJECT, zone=ZONE, storage_pool=pool_name)


def test_disk_create_delete(autodelete_disk_name):
    disk_type = f"zones/{ZONE}/diskTypes/pd-standard"
    debian_image = get_image_from_family("debian-cloud", "debian-11")

    disk = create_disk_from_image(
        PROJECT, ZONE, autodelete_disk_name, disk_type, 17, debian_image.self_link
    )
    assert disk.name == autodelete_disk_name
    assert disk.type_.endswith(disk_type)
    assert disk.size_gb == 17

    for i_disk in list_disks(PROJECT, ZONE):
        if i_disk.name == autodelete_disk_name:
            break
    else:
        pytest.fail("Couldn't find newly created disk on the disk list.")

    delete_disk(PROJECT, ZONE, autodelete_disk_name)

    for i_disk in list_disks(PROJECT, ZONE):
        if i_disk.name == autodelete_disk_name:
            pytest.fail("Found a disk that should be deleted on the disk list.")


def test_create_and_clone_encrypted_disk(
    autodelete_disk_name, kms_key, autodelete_disk_name2
):
    # The service account service-{PROJECT_ID}@compute-system.iam.gserviceaccount.com needs to have the
    # cloudkms.cryptoKeyVersions.useToEncrypt permission to execute this test.
    # Best way is to give this account the cloudkms.cryptoKeyEncrypterDecrypter role.
    disk_type = f"zones/{ZONE}/diskTypes/pd-standard"
    debian_image = get_image_from_family("debian-cloud", "debian-11")

    disk = create_kms_encrypted_disk(
        PROJECT,
        ZONE,
        autodelete_disk_name,
        disk_type,
        25,
        kms_key.name,
        image_link=debian_image.self_link,
    )
    assert disk.name == autodelete_disk_name
    assert disk.type_.endswith(disk_type)

    disk2 = create_disk_from_kms_encrypted_disk(
        PROJECT,
        ZONE,
        autodelete_disk_name2,
        disk_type,
        25,
        disk_link=disk.self_link,
        kms_key_name=kms_key.name,
    )
    assert disk2.name == autodelete_disk_name2
    assert disk2.type_.endswith(disk_type)


def test_create_disk_from_disk(autodelete_src_disk, autodelete_disk_name2):
    disk_type = f"zones/{ZONE}/diskTypes/pd-standard"
    new_disk = create_disk_from_disk(
        PROJECT,
        ZONE,
        autodelete_disk_name2,
        disk_type,
        24,
        autodelete_src_disk.self_link,
    )

    assert new_disk.type_.endswith(disk_type)
    assert new_disk.name == autodelete_disk_name2


def test_create_and_delete_regional_disk(test_snapshot):
    disk_name = "test-rdisk-" + uuid.uuid4().hex[:10]
    disk_type = f"regions/{REGION}/diskTypes/pd-balanced"
    replica_zones = [
        f"projects/{PROJECT}/zones/{REGION}-a",
        f"projects/{PROJECT}/zones/{REGION}-b",
    ]

    try:
        regional_disk = create_regional_disk(
            PROJECT,
            REGION,
            replica_zones,
            disk_name,
            disk_type,
            25,
            snapshot_link=test_snapshot.self_link,
        )
        assert regional_disk.name == disk_name
        assert regional_disk.type_.endswith(disk_type)
    finally:
        delete_regional_disk(PROJECT, REGION, disk_name)


def test_disk_attachment(
    autodelete_blank_disk, autodelete_regional_blank_disk, autodelete_compute_instance
):
    instance = get_instance(PROJECT, ZONE, autodelete_compute_instance.name)

    assert len(list(instance.disks)) == 1

    attach_disk(
        PROJECT, ZONE, instance.name, autodelete_blank_disk.self_link, "READ_ONLY"
    )
    attach_disk(
        PROJECT,
        ZONE,
        instance.name,
        autodelete_regional_blank_disk.self_link,
        "READ_WRITE",
    )

    instance = get_instance(PROJECT, ZONE, autodelete_compute_instance.name)

    assert len(list(instance.disks)) == 3


def test_disk_resize(autodelete_blank_disk, autodelete_regional_blank_disk):
    resize_disk(PROJECT, autodelete_blank_disk.self_link, 22)
    resize_disk(PROJECT, autodelete_regional_blank_disk.self_link, 23)

    disk_client = compute_v1.DisksClient()
    regional_disk_client = compute_v1.RegionDisksClient()
    assert (
        disk_client.get(
            project=PROJECT, zone=ZONE, disk=autodelete_blank_disk.name
        ).size_gb
        == 22
    )
    assert (
        regional_disk_client.get(
            project=PROJECT, region=REGION, disk=autodelete_regional_blank_disk.name
        ).size_gb
        == 23
    )


def test_create_hyperdisk_pool(autodelete_hyperdisk_pool):
    assert "hyperdisk" in autodelete_hyperdisk_pool.storage_pool_type


def test_create_hyperdisk_from_pool(autodelete_hyperdisk_pool, autodelete_disk_name):
    disk = create_hyperdisk_from_pool(
        PROJECT, ZONE, autodelete_disk_name, autodelete_hyperdisk_pool.name
    )
    assert disk.storage_pool == autodelete_hyperdisk_pool.self_link
    assert "hyperdisk" in disk.type


def test_create_hyperdisk(autodelete_disk_name):
    disk = create_hyperdisk(PROJECT, ZONE, autodelete_disk_name, 100)
    assert "hyperdisk" in disk.type_.lower()


def test_create_secondary_region(
    autodelete_regional_blank_disk, autodelete_regional_disk_name
):
    disk = create_secondary_region_disk(
        autodelete_regional_blank_disk.name,
        PROJECT,
        REGION,
        autodelete_regional_disk_name,
        PROJECT,
        REGION_SECONDARY,
        DISK_SIZE,
    )
    assert disk.async_primary_disk.disk == autodelete_regional_blank_disk.self_link


def test_create_secondary(test_empty_pd_balanced_disk, autodelete_disk_name):
    disk = create_secondary_disk(
        primary_disk_name=test_empty_pd_balanced_disk.name,
        primary_disk_project=PROJECT,
        primary_disk_zone=ZONE_SECONDARY,
        secondary_disk_name=autodelete_disk_name,
        secondary_disk_project=PROJECT,
        secondary_disk_zone=ZONE,
        disk_size_gb=DISK_SIZE,
        disk_type="pd-ssd",
    )
    assert disk.async_primary_disk.disk == test_empty_pd_balanced_disk.self_link


def test_create_custom_secondary_disk(
    test_empty_pd_balanced_disk, autodelete_disk_name
):
    disk = create_secondary_custom_disk(
        primary_disk_name=test_empty_pd_balanced_disk.name,
        primary_disk_project=PROJECT,
        primary_disk_zone=ZONE_SECONDARY,
        secondary_disk_name=autodelete_disk_name,
        secondary_disk_project=PROJECT,
        secondary_disk_zone=ZONE,
        disk_size_gb=DISK_SIZE,
        disk_type="pd-ssd",
    )
    assert disk.labels["secondary-disk-for-replication"] == "true"
    assert disk.labels["source-disk"] == test_empty_pd_balanced_disk.name


<<<<<<< HEAD
def test_start_stop_region_replication(
    autodelete_regional_blank_disk, autodelete_regional_disk_name
):
    create_secondary_region_disk(
        autodelete_regional_blank_disk.name,
        PROJECT,
        REGION,
        autodelete_regional_disk_name,
        PROJECT,
        REGION_SECONDARY,
        DISK_SIZE,
    )
    assert start_disk_replication(
        project_id=PROJECT,
        primary_disk_location=REGION,
        primary_disk_name=autodelete_regional_blank_disk.name,
        secondary_disk_location=REGION_SECONDARY,
        secondary_disk_name=autodelete_regional_disk_name,
    )
    assert stop_disk_replication(
        project_id=PROJECT,
        primary_disk_location=REGION,
        primary_disk_name=autodelete_regional_blank_disk.name,
    )
    # Wait for the replication to stop
    time.sleep(20)


def test_start_stop_zone_replication(test_empty_pd_balanced_disk, autodelete_disk_name):
    create_secondary_disk(
        test_empty_pd_balanced_disk.name,
        PROJECT,
        ZONE_SECONDARY,
        autodelete_disk_name,
        PROJECT,
        ZONE,
        DISK_SIZE,
    )
    assert start_disk_replication(
        project_id=PROJECT,
        primary_disk_location=ZONE_SECONDARY,
        primary_disk_name=test_empty_pd_balanced_disk.name,
        secondary_disk_location=ZONE,
        secondary_disk_name=autodelete_disk_name,
    )
    assert stop_disk_replication(
        project_id=PROJECT,
        primary_disk_location=ZONE_SECONDARY,
        primary_disk_name=test_empty_pd_balanced_disk.name,
    )
    # Wait for the replication to stop
    time.sleep(20)
=======
def test_create_replicated_disk(autodelete_regional_disk_name):
    disk = create_regional_replicated_disk(
        project_id=PROJECT,
        region=REGION_SECONDARY,
        disk_name=autodelete_regional_disk_name,
        size_gb=DISK_SIZE,
    )
    assert f"{PROJECT}/zones/{REGION_SECONDARY}-" in disk.replica_zones[0]
    assert f"{PROJECT}/zones/{REGION_SECONDARY}-" in disk.replica_zones[1]
>>>>>>> 0f3d394a
<|MERGE_RESOLUTION|>--- conflicted
+++ resolved
@@ -448,7 +448,17 @@
     assert disk.labels["source-disk"] == test_empty_pd_balanced_disk.name
 
 
-<<<<<<< HEAD
+def test_create_replicated_disk(autodelete_regional_disk_name):
+    disk = create_regional_replicated_disk(
+        project_id=PROJECT,
+        region=REGION_SECONDARY,
+        disk_name=autodelete_regional_disk_name,
+        size_gb=DISK_SIZE,
+    )
+    assert f"{PROJECT}/zones/{REGION_SECONDARY}-" in disk.replica_zones[0]
+    assert f"{PROJECT}/zones/{REGION_SECONDARY}-" in disk.replica_zones[1]
+
+
 def test_start_stop_region_replication(
     autodelete_regional_blank_disk, autodelete_regional_disk_name
 ):
@@ -500,15 +510,4 @@
         primary_disk_name=test_empty_pd_balanced_disk.name,
     )
     # Wait for the replication to stop
-    time.sleep(20)
-=======
-def test_create_replicated_disk(autodelete_regional_disk_name):
-    disk = create_regional_replicated_disk(
-        project_id=PROJECT,
-        region=REGION_SECONDARY,
-        disk_name=autodelete_regional_disk_name,
-        size_gb=DISK_SIZE,
-    )
-    assert f"{PROJECT}/zones/{REGION_SECONDARY}-" in disk.replica_zones[0]
-    assert f"{PROJECT}/zones/{REGION_SECONDARY}-" in disk.replica_zones[1]
->>>>>>> 0f3d394a
+    time.sleep(20)