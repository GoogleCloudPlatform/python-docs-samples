--- conflicted
+++ resolved
@@ -170,7 +170,8 @@
             "Input Missing Error: `signature_algorithm` can only be one of `sha1`, `sha256` or `ed25519`"
         )
     return "~".join(tokens)
-<<<<<<< HEAD
+
+
 # [END mediacdn_dualtoken_sign_token]
 
 
@@ -213,9 +214,4 @@
         filename=filename)
 
     return signed_url
-# [END mediacdn_dualtoken_sign_path_component]
-=======
-
-
-# [END mediacdn_dualtoken_sign_token]
->>>>>>> 61f40344
+# [END mediacdn_dualtoken_sign_path_component]