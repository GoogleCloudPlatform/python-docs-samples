--- conflicted
+++ resolved
@@ -210,16 +210,9 @@
         key_name=key_name,
     )
 
-<<<<<<< HEAD
     digest = ed25519.Ed25519PrivateKey.from_private_bytes(
         decoded_key).sign(policy.encode('utf-8'))
     signature = base64.base64_encoder(digest).decode('utf-8')
-=======
-    digest = ed25519.Ed25519PrivateKey.from_private_bytes(decoded_key).sign(
-        policy.encode("utf-8")
-    )
-    signature = base64.urlsafe_b64encode(digest).decode("utf-8")
->>>>>>> 42e7c2c5
 
     signed_url = "{policy}&Signature={signature}/{filename}".format(
         policy=policy, signature=signature, filename=filename
