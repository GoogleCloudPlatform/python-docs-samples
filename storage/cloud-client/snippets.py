#!/usr/bin/env python

# Copyright 2016 Google, Inc.
#
# Licensed under the Apache License, Version 2.0 (the "License");
# you may not use this file except in compliance with the License.
# You may obtain a copy of the License at
#
#    http://www.apache.org/licenses/LICENSE-2.0
#
# Unless required by applicable law or agreed to in writing, software
# distributed under the License is distributed on an "AS IS" BASIS,
# WITHOUT WARRANTIES OR CONDITIONS OF ANY KIND, either express or implied.
# See the License for the specific language governing permissions and
# limitations under the License.

"""This application demonstrates how to perform basic operations on blobs
(objects) in a Google Cloud Storage bucket.

For more information, see the README.md under /storage  and the documentation
at https://cloud.google.com/storage/docs.
"""

import argparse
import datetime
import pprint

# [START storage_upload_file]
from google.cloud import storage

# [END storage_upload_file]


def create_bucket(bucket_name):
    """Creates a new bucket."""
    storage_client = storage.Client()
    bucket = storage_client.create_bucket(bucket_name)
    print('Bucket {} created'.format(bucket.name))


def delete_bucket(bucket_name):
    """Deletes a bucket. The bucket must be empty."""
    storage_client = storage.Client()
    bucket = storage_client.get_bucket(bucket_name)
    bucket.delete()
    print('Bucket {} deleted'.format(bucket.name))


def enable_default_kms_key(bucket_name, kms_key_name):
    # [START storage_set_bucket_default_kms_key]
    """Sets a bucket's default KMS key."""
    storage_client = storage.Client()
    bucket = storage_client.get_bucket(bucket_name)
    bucket.default_kms_key_name = kms_key_name
    bucket.patch()

    print('Set default KMS key for bucket {} to {}.'.format(
        bucket.name,
        bucket.default_kms_key_name))
    # [END storage_set_bucket_default_kms_key]


def get_bucket_labels(bucket_name):
    """Prints out a bucket's labels."""
    storage_client = storage.Client()
    bucket = storage_client.get_bucket(bucket_name)
    labels = bucket.labels
    pprint.pprint(labels)


def add_bucket_label(bucket_name):
    """Add a label to a bucket."""
    storage_client = storage.Client()
    bucket = storage_client.get_bucket(bucket_name)

    labels = bucket.labels
    labels['example'] = 'label'
    bucket.labels = labels
    bucket.patch()

    print('Updated labels on {}.'.format(bucket.name))
    pprint.pprint(bucket.labels)


def remove_bucket_label(bucket_name):
    """Remove a label from a bucket."""
    storage_client = storage.Client()
    bucket = storage_client.get_bucket(bucket_name)

    labels = bucket.labels

    if 'example' in labels:
        del labels['example']

    bucket.labels = labels
    bucket.patch()

    print('Removed labels on {}.'.format(bucket.name))
    pprint.pprint(bucket.labels)


# [START storage_list_buckets]
def list_buckets():
    """Lists all buckets."""
    storage_client = storage.Client()
    buckets = storage_client.list_buckets()

    for bucket in buckets:
        print(bucket.name)
# [END storage_list_buckets]


def list_blobs(bucket_name):
    """Lists all the blobs in the bucket."""
    storage_client = storage.Client()

    # Note: Client.list_blobs requires at least package version 1.17.0.
    blobs = storage_client.list_blobs(bucket_name)

    for blob in blobs:
        print(blob.name)


def list_blobs_with_prefix(bucket_name, prefix, delimiter=None):
    """Lists all the blobs in the bucket that begin with the prefix.

    This can be used to list all blobs in a "folder", e.g. "public/".

    The delimiter argument can be used to restrict the results to only the
    "files" in the given "folder". Without the delimiter, the entire tree under
    the prefix is returned. For example, given these blobs:

        /a/1.txt
        /a/b/2.txt

    If you just specify prefix = '/a', you'll get back:

        /a/1.txt
        /a/b/2.txt

    However, if you specify prefix='/a' and delimiter='/', you'll get back:

        /a/1.txt

    """
    storage_client = storage.Client()

    # Note: Client.list_blobs requires at least package version 1.17.0.
    blobs = storage_client.list_blobs(bucket_name, prefix=prefix,
                                      delimiter=delimiter)

    print('Blobs:')
    for blob in blobs:
        print(blob.name)

    if delimiter:
        print('Prefixes:')
        for prefix in blobs.prefixes:
            print(prefix)


# [START storage_upload_file]
def upload_blob(bucket_name, source_file_name, destination_blob_name):
    """Uploads a file to the bucket."""
    storage_client = storage.Client()
    bucket = storage_client.get_bucket(bucket_name)
    blob = bucket.blob(destination_blob_name)

    blob.upload_from_filename(source_file_name)

    print('File {} uploaded to {}.'.format(
        source_file_name,
        destination_blob_name))
# [END storage_upload_file]


def upload_blob_with_kms(bucket_name, source_file_name, destination_blob_name,
                         kms_key_name):
    # [START storage_upload_with_kms_key]
    """Uploads a file to the bucket, encrypting it with the given KMS key."""
    storage_client = storage.Client()
    bucket = storage_client.get_bucket(bucket_name)
    blob = bucket.blob(destination_blob_name, kms_key_name=kms_key_name)
    blob.upload_from_filename(source_file_name)

    print('File {} uploaded to {} with encryption key {}.'.format(
        source_file_name,
        destination_blob_name,
        kms_key_name))
    # [END storage_upload_with_kms_key]


def download_blob(bucket_name, source_blob_name, destination_file_name):
    """Downloads a blob from the bucket."""
    storage_client = storage.Client()
    bucket = storage_client.get_bucket(bucket_name)
    blob = bucket.blob(source_blob_name)

    blob.download_to_filename(destination_file_name)

    print('Blob {} downloaded to {}.'.format(
        source_blob_name,
        destination_file_name))


def delete_blob(bucket_name, blob_name):
    """Deletes a blob from the bucket."""
    storage_client = storage.Client()
    bucket = storage_client.get_bucket(bucket_name)
    blob = bucket.blob(blob_name)

    blob.delete()

    print('Blob {} deleted.'.format(blob_name))


def blob_metadata(bucket_name, blob_name):
    """Prints out a blob's metadata."""
    storage_client = storage.Client()
    bucket = storage_client.get_bucket(bucket_name)
    blob = bucket.get_blob(blob_name)

    print('Blob: {}'.format(blob.name))
    print('Bucket: {}'.format(blob.bucket.name))
    print('Storage class: {}'.format(blob.storage_class))
    print('ID: {}'.format(blob.id))
    print('Size: {} bytes'.format(blob.size))
    print('Updated: {}'.format(blob.updated))
    print('Generation: {}'.format(blob.generation))
    print('Metageneration: {}'.format(blob.metageneration))
    print('Etag: {}'.format(blob.etag))
    print('Owner: {}'.format(blob.owner))
    print('Component count: {}'.format(blob.component_count))
    print('Crc32c: {}'.format(blob.crc32c))
    print('md5_hash: {}'.format(blob.md5_hash))
    print('Cache-control: {}'.format(blob.cache_control))
    print('Content-type: {}'.format(blob.content_type))
    print('Content-disposition: {}'.format(blob.content_disposition))
    print('Content-encoding: {}'.format(blob.content_encoding))
    print('Content-language: {}'.format(blob.content_language))
    print('Metadata: {}'.format(blob.metadata))
    print("Temporary hold: ",
          'enabled' if blob.temporary_hold else 'disabled')
    print("Event based hold: ",
          'enabled' if blob.event_based_hold else 'disabled')
    if blob.retention_expiration_time:
        print("retentionExpirationTime: {}"
              .format(blob.retention_expiration_time))

def bucket_metadata(bucket_name):
    """Prints out a bucket's metadata."""
<<<<<<< HEAD
    # [START storage_get_bucket_metadata]
=======
>>>>>>> 9e6d35f3
    storage_client = storage.Client();
    bucket = storage_client.get_bucket(bucket_name);

    print('ID: {}'.format(bucket.id))
    print('Name: {}'.format(bucket.name))
    print('Storage Class: {}'.format(bucket.storage_class))
    print('Location: {}'.format(bucket.location))
    print('Location Type: {}'.format(bucket.location_type))
    print('Cors: {}'.format(bucket.cors))
    print('Default Event Based Hold: {}'.format(bucket.default_event_based_hold))
    print('Default KMS Key Name: {}'.format(bucket.default_kms_key_name))
    print('Metageneration: {}'.format(bucket.metageneration))
    print('Retention Effective Time: {}'.format(bucket.retention_policy_effective_time))
    print('Retention Period: {}'.format(bucket.retention_period))
    print('Retention Policy Locked: {}'.format(bucket.retention_policy_locked))
    print('Requester Pays: {}'.format(bucket.requester_pays))
    print('Self Link: {}'.format(bucket.self_link))
    print('Time Created: {}'.format(bucket.time_created))
    print('Versioning Enabled: {}'.format(bucket.versioning_enabled))
    print('Labels:')
    pprint.pprint(bucket.labels)
<<<<<<< HEAD
    # [END storage_get_bucket_metadata]
=======
>>>>>>> 9e6d35f3


def make_blob_public(bucket_name, blob_name):
    """Makes a blob publicly accessible."""
    storage_client = storage.Client()
    bucket = storage_client.get_bucket(bucket_name)
    blob = bucket.blob(blob_name)

    blob.make_public()

    print('Blob {} is publicly accessible at {}'.format(
        blob.name, blob.public_url))


def generate_signed_url(bucket_name, blob_name):
    """Generates a v2 signed URL for downloading a blob.

    Note that this method requires a service account key file. You can not use
    this if you are using Application Default Credentials from Google Compute
    Engine or from the Google Cloud SDK.
    """
    storage_client = storage.Client()
    bucket = storage_client.get_bucket(bucket_name)
    blob = bucket.blob(blob_name)

    url = blob.generate_signed_url(
        # This URL is valid for 1 hour
        expiration=datetime.timedelta(hours=1),
        # Allow GET requests using this URL.
        method='GET')

    print('The signed url for {} is {}'.format(blob.name, url))
    return url


# [START storage_generate_signed_url_v4]
def generate_download_signed_url_v4(bucket_name, blob_name):
    """Generates a v4 signed URL for downloading a blob.

    Note that this method requires a service account key file. You can not use
    this if you are using Application Default Credentials from Google Compute
    Engine or from the Google Cloud SDK.
    """
    storage_client = storage.Client()
    bucket = storage_client.get_bucket(bucket_name)
    blob = bucket.blob(blob_name)

    url = blob.generate_signed_url(
        version='v4',
        # This URL is valid for 15 minutes
        expiration=datetime.timedelta(minutes=15),
        # Allow GET requests using this URL.
        method='GET')

    print('Generated GET signed URL:')
    print(url)
    print('You can use this URL with any user agent, for example:')
    print('curl \'{}\''.format(url))
    return url
# [END storage_generate_signed_url_v4]


# [START storage_generate_upload_signed_url_v4]
def generate_upload_signed_url_v4(bucket_name, blob_name):
    """Generates a v4 signed URL for uploading a blob using HTTP PUT.

    Note that this method requires a service account key file. You can not use
    this if you are using Application Default Credentials from Google Compute
    Engine or from the Google Cloud SDK.
    """
    storage_client = storage.Client()
    bucket = storage_client.get_bucket(bucket_name)
    blob = bucket.blob(blob_name)

    url = blob.generate_signed_url(
        version='v4',
        # This URL is valid for 15 minutes
        expiration=datetime.timedelta(minutes=15),
        # Allow GET requests using this URL.
        method='PUT',
        content_type='application/octet-stream')

    print('Generated PUT signed URL:')
    print(url)
    print('You can use this URL with any user agent, for example:')
    print("curl -X PUT -H 'Content-Type: application/octet-stream' "
          "--upload-file my-file '{}'".format(url))
    return url
# [END storage_generate_upload_signed_url_v4]


def rename_blob(bucket_name, blob_name, new_name):
    """Renames a blob."""
    storage_client = storage.Client()
    bucket = storage_client.get_bucket(bucket_name)
    blob = bucket.blob(blob_name)

    new_blob = bucket.rename_blob(blob, new_name)

    print('Blob {} has been renamed to {}'.format(
        blob.name, new_blob.name))


def copy_blob(bucket_name, blob_name, new_bucket_name, new_blob_name):
    """Copies a blob from one bucket to another with a new name."""
    storage_client = storage.Client()
    source_bucket = storage_client.get_bucket(bucket_name)
    source_blob = source_bucket.blob(blob_name)
    destination_bucket = storage_client.get_bucket(new_bucket_name)

    new_blob = source_bucket.copy_blob(
        source_blob, destination_bucket, new_blob_name)

    print('Blob {} in bucket {} copied to blob {} in bucket {}.'.format(
        source_blob.name, source_bucket.name, new_blob.name,
        destination_bucket.name))


def bucket_commands(args):
    if args.command == 'list-buckets':
        list_buckets()
    elif args.command == 'bucket-metadata':
        bucket_metadata(args.bucket_name)
    elif args.command == 'create-bucket':
        create_bucket(args.bucket_name)
    elif args.command == 'enable-default-kms-key':
        enable_default_kms_key(args.bucket_name, args.kms_key_name)
    elif args.command == 'delete-bucket':
        delete_bucket(args.bucket_name)
    elif args.command == 'get-bucket-labels':
        get_bucket_labels(args.bucket_name)
    elif args.command == 'add-bucket-label':
        add_bucket_label(args.bucket_name)
    elif args.command == 'remove-bucket-label':
        remove_bucket_label(args.bucket_name)


def blob_commands(args):
    if args.command == 'list':
        list_blobs(args.bucket_name)
    elif args.command == 'list-with-prefix':
        list_blobs_with_prefix(args.bucket_name, args.prefix, args.delimiter)
    elif args.command == 'upload':
        upload_blob(
            args.bucket_name,
            args.source_file_name,
            args.destination_blob_name)
    elif args.command == 'upload-with-kms-key':
        upload_blob_with_kms(
            args.bucket_name,
            args.source_file_name,
            args.destination_blob_name,
            args.kms_key_name)
    elif args.command == 'download':
        download_blob(
            args.bucket_name,
            args.source_blob_name,
            args.destination_file_name)
    elif args.command == 'delete':
        delete_blob(args.bucket_name, args.blob_name)
    elif args.command == 'metadata':
        blob_metadata(args.bucket_name, args.blob_name)
    elif args.command == 'make-public':
        make_blob_public(args.bucket_name, args.blob_name)
    elif args.command == 'signed-url':
        generate_signed_url(args.bucket_name, args.blob_name)
    elif args.command == 'signed-url-download-v4':
        generate_download_signed_url_v4(args.bucket_name, args.blob_name)
    elif args.command == 'signed-url-upload-v4':
        generate_upload_signed_url_v4(args.bucket_name, args.blob_name)
    elif args.command == 'rename':
        rename_blob(args.bucket_name, args.blob_name, args.new_name)
    elif args.command == 'copy':
        copy_blob(
            args.bucket_name,
            args.blob_name,
            args.new_bucket_name,
            args.new_blob_name)


def main():
    parser = argparse.ArgumentParser(
        description=__doc__,
        formatter_class=argparse.RawDescriptionHelpFormatter)

    subparsers = parser.add_subparsers(dest='command')
    
    subparsers.add_parser(
        'list-buckets', help=list_buckets.__doc__)

    create_bucket_parser = subparsers.add_parser(
        'create-bucket', help=create_bucket.__doc__)
    create_bucket_parser.add_argument(
        'bucket_name', help='Your cloud storage bucket.')

    delete_create_parser = subparsers.add_parser(
        'delete-bucket', help=delete_bucket.__doc__)
    delete_create_parser.add_argument(
        'bucket_name', help='Your cloud storage bucket.')

    get_bucket_labels_parser = subparsers.add_parser(
        'get-bucket-labels', help=get_bucket_labels.__doc__)
    get_bucket_labels_parser.add_argument(
        'bucket_name', help='Your cloud storage bucket.')

    add_bucket_label_parser = subparsers.add_parser(
        'add-bucket-label', help=add_bucket_label.__doc__)
    add_bucket_label_parser.add_argument(
        'bucket_name', help='Your cloud storage bucket.')

    remove_bucket_label_parser = subparsers.add_parser(
        'remove-bucket-label', help=remove_bucket_label.__doc__)
    remove_bucket_label_parser.add_argument(
        'bucket_name', help='Your cloud storage bucket.')

    list_blobs_parser = subparsers.add_parser(
        'list', help=list_blobs.__doc__)
    list_blobs_parser.add_argument(
        'bucket_name', help='Your cloud storage bucket.')

    bucket_metadata_parser = subparsers.add_parser(
        'bucket-metadata', help=bucket_metadata.__doc__)
    bucket_metadata_parser.add_argument(
        'bucket_name', help='Your cloud storage bucket.')

    list_with_prefix_parser = subparsers.add_parser(
        'list-with-prefix', help=list_blobs_with_prefix.__doc__)
    list_with_prefix_parser.add_argument(
        'bucket_name', help='Your cloud storage bucket.')
    list_with_prefix_parser.add_argument('prefix')
    list_with_prefix_parser.add_argument('--delimiter', default=None)

    upload_parser = subparsers.add_parser(
        'upload', help=upload_blob.__doc__)
    upload_parser.add_argument(
        'bucket_name', help='Your cloud storage bucket.')
    upload_parser.add_argument('source_file_name')
    upload_parser.add_argument('destination_blob_name')

    enable_default_kms_parser = subparsers.add_parser(
        'enable-default-kms-key', help=enable_default_kms_key.__doc__)
    enable_default_kms_parser.add_argument(
        'bucket_name', help='Your cloud storage bucket.')
    enable_default_kms_parser.add_argument('kms_key_name')

    upload_kms_parser = subparsers.add_parser(
        'upload-with-kms-key', help=upload_blob_with_kms.__doc__)
    upload_kms_parser.add_argument(
        'bucket_name', help='Your cloud storage bucket.')
    upload_kms_parser.add_argument('source_file_name')
    upload_kms_parser.add_argument('destination_blob_name')
    upload_kms_parser.add_argument('kms_key_name')

    download_parser = subparsers.add_parser(
        'download', help=download_blob.__doc__)
    download_parser.add_argument(
        'bucket_name', help='Your cloud storage bucket.')
    download_parser.add_argument('source_blob_name')
    download_parser.add_argument('destination_file_name')

    delete_parser = subparsers.add_parser(
        'delete', help=delete_blob.__doc__)
    delete_parser.add_argument(
        'bucket_name', help='Your cloud storage bucket.')
    delete_parser.add_argument('blob_name')

    metadata_parser = subparsers.add_parser(
        'metadata', help=blob_metadata.__doc__)
    metadata_parser.add_argument(
        'bucket_name', help='Your cloud storage bucket.')
    metadata_parser.add_argument('blob_name')

    make_public_parser = subparsers.add_parser(
        'make-public', help=make_blob_public.__doc__)
    make_public_parser.add_argument(
        'bucket_name', help='Your cloud storage bucket.')
    make_public_parser.add_argument('blob_name')

    signed_url_parser = subparsers.add_parser(
        'signed-url', help=generate_signed_url.__doc__)
    signed_url_parser.add_argument(
        'bucket_name', help='Your cloud storage bucket.')
    signed_url_parser.add_argument('blob_name')

    signed_url_download_v4_parser = subparsers.add_parser(
        'signed-url-download-v4', help=generate_download_signed_url_v4.__doc__)
    signed_url_download_v4_parser.add_argument('blob_name')

    signed_url_upload_v4_parser = subparsers.add_parser(
        'signed-url-upload-v4', help=generate_upload_signed_url_v4.__doc__)
    signed_url_upload_v4_parser.add_argument('blob_name')

    rename_parser = subparsers.add_parser(
        'rename', help=rename_blob.__doc__)
    rename_parser.add_argument(
        'bucket_name', help='Your cloud storage bucket.')
    rename_parser.add_argument('blob_name')
    rename_parser.add_argument('new_name')

    copy_parser = subparsers.add_parser('copy', help=rename_blob.__doc__)
    copy_parser.add_argument('bucket_name', help='Your cloud storage bucket.')
    copy_parser.add_argument('blob_name')
    copy_parser.add_argument('new_bucket_name')
    copy_parser.add_argument('new_blob_name')

    args = parser.parse_args()
    bucket_commands(args)
    blob_commands(args)


if __name__ == '__main__':
    main()<|MERGE_RESOLUTION|>--- conflicted
+++ resolved
@@ -249,10 +249,7 @@
 
 def bucket_metadata(bucket_name):
     """Prints out a bucket's metadata."""
-<<<<<<< HEAD
     # [START storage_get_bucket_metadata]
-=======
->>>>>>> 9e6d35f3
     storage_client = storage.Client();
     bucket = storage_client.get_bucket(bucket_name);
 
@@ -274,10 +271,7 @@
     print('Versioning Enabled: {}'.format(bucket.versioning_enabled))
     print('Labels:')
     pprint.pprint(bucket.labels)
-<<<<<<< HEAD
     # [END storage_get_bucket_metadata]
-=======
->>>>>>> 9e6d35f3
 
 
 def make_blob_public(bucket_name, blob_name):
@@ -464,7 +458,7 @@
         formatter_class=argparse.RawDescriptionHelpFormatter)
 
     subparsers = parser.add_subparsers(dest='command')
-    
+
     subparsers.add_parser(
         'list-buckets', help=list_buckets.__doc__)
 
