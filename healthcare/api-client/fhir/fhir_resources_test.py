# Copyright 2018 Google LLC All Rights Reserved.
#
# Licensed under the Apache License, Version 2.0 (the "License");
# you may not use this file except in compliance with the License.
# You may obtain a copy of the License at
#
#     http://www.apache.org/licenses/LICENSE-2.0
#
# Unless required by applicable law or agreed to in writing, software
# distributed under the License is distributed on an "AS IS" BASIS,
# WITHOUT WARRANTIES OR CONDITIONS OF ANY KIND, either express or implied.
# See the License for the specific language governing permissions and
# limitations under the License.

import os
import pytest
import sys
import time

# Add datasets for bootstrapping datasets for testing
sys.path.append(os.path.join(os.path.dirname(__file__), '..',
                             'datasets'))  # noqa
import datasets
import fhir_stores
import fhir_resources

cloud_region = 'us-central1'
base_url = 'https://healthcare.googleapis.com/v1beta1'
project_id = os.environ['GOOGLE_CLOUD_PROJECT']
service_account_json = os.environ['GOOGLE_APPLICATION_CREDENTIALS']

bundle = os.path.join(
    os.path.dirname(__file__),
    'resources/execute_bundle.json')
dataset_id = 'test_dataset_{}'.format(int(time.time()))
fhir_store_id = 'test_fhir_store-{}'.format(int(time.time()))
resource_type = 'Patient'


@pytest.fixture(scope='module')
def test_dataset():
    dataset = datasets.create_dataset(service_account_json, project_id,
                                      cloud_region, dataset_id)

    yield dataset

    # Clean up
    datasets.delete_dataset(service_account_json, project_id, cloud_region,
                            dataset_id)


@pytest.fixture(scope='module')
def test_fhir_store():
    fhir_store = fhir_stores.create_fhir_store(
        service_account_json,
        project_id,
        cloud_region,
        dataset_id,
        fhir_store_id)

    yield fhir_store

    # Clean up
    fhir_stores.delete_fhir_store(
        service_account_json,
        project_id,
        cloud_region,
        dataset_id,
        fhir_store_id)

# Fixture that creates/deletes a Patient resource for various tests.
@pytest.fixture(scope='module')
def test_patient():
    patient_response = fhir_resources.create_patient(service_account_json,
                                                     base_url, project_id,
                                                     cloud_region, dataset_id,
                                                     fhir_store_id)
    patient_resource_id = patient_response.json()['id']

<<<<<<< HEAD
    yield patient_resource_id
=======
@pytest.mark.skip(reason='TODO(noerog): enable when resource updated')
def test_CRUD_search_resource(test_dataset, test_fhir_store, capsys):
    response = fhir_resources.create_resource(
        service_account_json,
        base_url,
        project_id,
        cloud_region,
        dataset_id,
        fhir_store_id,
        resource_type)
>>>>>>> 40a10108

    # Clean up
    fhir_resources.delete_resource(service_account_json, base_url, project_id,
                                   cloud_region, dataset_id, fhir_store_id,
                                   resource_type, patient_resource_id)


def test_CRUD_patient(test_dataset, test_fhir_store, capsys):
    # Manually create a new Patient here to test that creating a Patient
    # works.
    patient_response = fhir_resources.create_patient(service_account_json,
                                                     base_url, project_id,
                                                     cloud_region, dataset_id,
                                                     fhir_store_id)

    # Save the patient_resource_id because it's how you identify the Patient
    patient_resource_id = patient_response.json()['id']

    fhir_resources.get_resource(service_account_json, base_url, project_id,
                                cloud_region, dataset_id, fhir_store_id,
                                resource_type, patient_resource_id)

    fhir_resources.update_resource(service_account_json, base_url, project_id,
                                   cloud_region, dataset_id, fhir_store_id,
                                   resource_type, patient_resource_id)

    fhir_resources.patch_resource(service_account_json, base_url, project_id,
                                  cloud_region, dataset_id, fhir_store_id,
                                  resource_type, patient_resource_id)

    fhir_resources.delete_resource(service_account_json, base_url, project_id,
                                   cloud_region, dataset_id, fhir_store_id,
                                   resource_type, patient_resource_id)

    out, _ = capsys.readouterr()

    print(out)

    # create_patient test
    assert 'Created Patient' in out
    # get_resource test
    assert 'Got Patient resource' in out
    # update_resource test
    assert 'Updated Patient resource' in out
    # patch_resource test
    assert 'Patched Patient resource' in out
    # delete_resource test
    assert 'Deleted Patient resource' in out


def test_resource_versions(
        test_dataset,
        test_fhir_store,
        test_patient,
        capsys):
    # We have to update the resource so that different versions of it are
    # created, then we test to see if we can get/delete those versions.
    fhir_resources.update_resource(service_account_json, base_url, project_id,
                                   cloud_region, dataset_id, fhir_store_id,
                                   resource_type, test_patient)

    history = fhir_resources.list_resource_history(
        service_account_json,
        base_url,
        project_id,
        cloud_region,
        dataset_id,
        fhir_store_id,
        resource_type,
        test_patient)

    fhir_resources.get_resource_history(
        service_account_json, base_url, project_id, cloud_region, dataset_id,
        fhir_store_id, resource_type, test_patient,
        history['entry'][-1]['resource']['meta']['versionId'])

    fhir_resources.delete_resource_purge(service_account_json, base_url,
                                         project_id, cloud_region, dataset_id,
                                         fhir_store_id, resource_type,
                                         test_patient)

    out, _ = capsys.readouterr()

    print(out)

    # list_resource_history test
    assert 'History for Patient resource' in out
    # get_resource_history test
    assert 'Got history for Patient resource' in out
    # delete_resource_purge test
    assert 'Deleted versions of Patient resource' in out


def test_conditions_resource(
        test_dataset,
        test_fhir_store,
        test_patient,
        capsys):
    # The conditional method tests use an Observation, so we have to create an
    # Encounter from test_patient and then create an Observation from the
    # Encounter.
    encounter_response = fhir_resources.create_encounter(
        service_account_json,
        base_url,
        project_id,
        cloud_region,
        dataset_id,
        fhir_store_id,
        test_patient)

    encounter_resource_id = encounter_response.json()['id']

    fhir_resources.create_observation(
        service_account_json, base_url, project_id, cloud_region, dataset_id,
        fhir_store_id, test_patient, encounter_resource_id)

    fhir_resources.conditional_patch_resource(service_account_json, base_url,
                                              project_id, cloud_region,
                                              dataset_id, fhir_store_id)

    fhir_resources.conditional_update_resource(
        service_account_json,
        base_url,
        project_id,
        cloud_region,
        dataset_id,
        fhir_store_id,
        test_patient,
        encounter_resource_id)

    fhir_resources.conditional_delete_resource(
        service_account_json,
        base_url,
        project_id,
        cloud_region,
        dataset_id,
        fhir_store_id)

    out, _ = capsys.readouterr()

    print(out)
    # conditional_patch_resource test
    assert 'Conditionally patched' in out
    # conditional_update_resource test
    assert 'Conditionally updated' in out
    # conditional_delete_resource test
    assert 'Conditionally deleted' in out


def test_search_resources(test_dataset, test_fhir_store, test_patient, capsys):
    fhir_resources.search_resources_get(service_account_json, base_url,
                                        project_id, cloud_region, dataset_id,
                                        fhir_store_id, resource_type)

    fhir_resources.search_resources_post(service_account_json, base_url,
                                         project_id, cloud_region, dataset_id,
                                         fhir_store_id)

    out, _ = capsys.readouterr()

    # search_resources_get test
    assert 'Using GET request' in out
    # search_resources_post test
    assert 'Using POST request' in out


def test_get_patient_everything(
        test_dataset,
        test_fhir_store,
        test_patient,
        capsys):
    fhir_resources.get_patient_everything(service_account_json, base_url,
                                          project_id, cloud_region, dataset_id,
                                          fhir_store_id, test_patient)

    out, _ = capsys.readouterr()

    # get_patient_everything test
    assert 'id' in out


def test_get_metadata(test_dataset, test_fhir_store, capsys):
    fhir_resources.get_metadata(service_account_json, base_url, project_id,
                                cloud_region, dataset_id, fhir_store_id)

    out, _ = capsys.readouterr()

    # get_metadata test
    assert 'fhirVersion' in out


def test_execute_bundle(test_dataset, test_fhir_store, capsys):
    fhir_resources.execute_bundle(
        service_account_json,
        base_url,
        project_id,
        cloud_region,
        dataset_id,
        fhir_store_id,
        bundle)

    out, _ = capsys.readouterr()

    # execute_bundle test
    assert 'Executed bundle' in out<|MERGE_RESOLUTION|>--- conflicted
+++ resolved
@@ -77,20 +77,7 @@
                                                      fhir_store_id)
     patient_resource_id = patient_response.json()['id']
 
-<<<<<<< HEAD
     yield patient_resource_id
-=======
-@pytest.mark.skip(reason='TODO(noerog): enable when resource updated')
-def test_CRUD_search_resource(test_dataset, test_fhir_store, capsys):
-    response = fhir_resources.create_resource(
-        service_account_json,
-        base_url,
-        project_id,
-        cloud_region,
-        dataset_id,
-        fhir_store_id,
-        resource_type)
->>>>>>> 40a10108
 
     # Clean up
     fhir_resources.delete_resource(service_account_json, base_url, project_id,
