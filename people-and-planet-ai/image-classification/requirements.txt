Pillow==8.4.0
<<<<<<< HEAD
apache-beam[gcp]==2.33.0
google-cloud-aiplatform==1.1.1
google-cloud-bigquery==2.30.0 # Indirect dependency, but there is a version conflict that causes pip to hang unless we constraint this.
=======
apache-beam[gcp]==2.31.0
google-cloud-aiplatform==1.7.0
google-cloud-bigquery==2.29.0 # Indirect dependency, but there is a version conflict that causes pip to hang unless we constraint this.
>>>>>>> ed8a4c39
<|MERGE_RESOLUTION|>--- conflicted
+++ resolved
@@ -1,10 +1,4 @@
 Pillow==8.4.0
-<<<<<<< HEAD
 apache-beam[gcp]==2.33.0
-google-cloud-aiplatform==1.1.1
-google-cloud-bigquery==2.30.0 # Indirect dependency, but there is a version conflict that causes pip to hang unless we constraint this.
-=======
-apache-beam[gcp]==2.31.0
 google-cloud-aiplatform==1.7.0
-google-cloud-bigquery==2.29.0 # Indirect dependency, but there is a version conflict that causes pip to hang unless we constraint this.
->>>>>>> ed8a4c39
+google-cloud-bigquery==2.30.0 # Indirect dependency, but there is a version conflict that causes pip to hang unless we constraint this.