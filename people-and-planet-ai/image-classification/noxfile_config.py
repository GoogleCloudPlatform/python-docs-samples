--- conflicted
+++ resolved
@@ -22,13 +22,8 @@
 
 TEST_CONFIG_OVERRIDE = {
     # You can opt out from the test for specific Python versions.
-<<<<<<< HEAD
-    # NOTE: Apache Beam does not currently support Python 3.9 or 3.10.
-    "ignored_versions": ["2.7", "3.6", "3.9", "3.10", "3.11", "3.12"],
-=======
     # NOTE: Apache Beam does not currently support Python 3.12.
     "ignored_versions": ["2.7", "3.6", "3.7", "3.8", "3.9", "3.10", "3.12"],
->>>>>>> 00ae088c
     # Old samples are opted out of enforcing Python type hints
     # All new samples should feature them
     "enforce_type_hints": True,
