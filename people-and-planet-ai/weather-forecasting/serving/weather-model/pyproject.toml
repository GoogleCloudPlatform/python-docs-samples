# Copyright 2023 Google LLC
#
# Licensed under the Apache License, Version 2.0 (the "License");
# you may not use this file except in compliance with the License.
# You may obtain a copy of the License at
#
#      http://www.apache.org/licenses/LICENSE-2.0
#
# Unless required by applicable law or agreed to in writing, software
# distributed under the License is distributed on an "AS IS" BASIS,
# WITHOUT WARRANTIES OR CONDITIONS OF ANY KIND, either express or implied.
# See the License for the specific language governing permissions and
# limitations under the License.

# https://peps.python.org/pep-0621
[project]
name = "weather-model"
version = "1.0.0"
dependencies = [
<<<<<<< HEAD
    "datasets==2.20.0",
    "torch==1.13.1",  # make sure this matches the `container_uri` in `notebooks/3-training.ipynb`
=======
    "datasets==2.19.0",
    "torch==2.2.0",  # make sure this matches the `container_uri` in `notebooks/3-training.ipynb`
>>>>>>> 7f0ec65c
    "transformers==4.38.0",
]

[project.scripts]
weather-trainer = "weather.trainer:main"<|MERGE_RESOLUTION|>--- conflicted
+++ resolved
@@ -17,13 +17,8 @@
 name = "weather-model"
 version = "1.0.0"
 dependencies = [
-<<<<<<< HEAD
     "datasets==2.20.0",
-    "torch==1.13.1",  # make sure this matches the `container_uri` in `notebooks/3-training.ipynb`
-=======
-    "datasets==2.19.0",
     "torch==2.2.0",  # make sure this matches the `container_uri` in `notebooks/3-training.ipynb`
->>>>>>> 7f0ec65c
     "transformers==4.38.0",
 ]
 
